# Copyright 2018 The Rlgraph Authors, All Rights Reserved.
#
# Licensed under the Apache License, Version 2.0 (the "License");
# you may not use this file except in compliance with the License.
# You may obtain a copy of the License at
#
#     http://www.apache.org/licenses/LICENSE-2.0
#
# Unless required by applicable law or agreed to in writing, software
# distributed under the License is distributed on an "AS IS" BASIS,
# WITHOUT WARRANTIES OR CONDITIONS OF ANY KIND, either express or implied.
# See the License for the specific language governing permissions and
# limitations under the License.
# ==============================================================================

from __future__ import absolute_import
from __future__ import division
from __future__ import print_function

import copy
import inspect
import re
#import uuid
import time

#from rlgraph.components.common.container_merger import ContainerMerger
from rlgraph.spaces.space_utils import get_space_from_op
from rlgraph.utils.op_records import GraphFnRecord, APIMethodRecord, DataOpRecord, DataOpRecordColumnIntoAPIMethod, \
    DataOpRecordColumnFromAPIMethod, DataOpRecordColumnIntoGraphFn, DataOpRecordColumnFromGraphFn
from rlgraph.utils.ops import TraceContext
from rlgraph.utils.rlgraph_errors import RLGraphError, RLGraphAPICallParamError
from rlgraph.utils import util


# Global registries for Component classes' API-methods and graph_fn.
component_api_registry = {}
component_graph_fn_registry = {}


def rlgraph_api(api_method=None, *, component=None, name=None, returns=None,
                flatten_ops=False, split_ops=False, add_auto_key_as_first_param=False,
                must_be_complete=True, ok_to_overwrite=False, requires_variable_completeness=False):
    """
    API-method decorator used to tag any Component's methods as API-methods.

    Args:
        api_method (callable): The actual function/method to tag as an API method.
        component (Optional[Component]): The Component that the method should belong to. None if `api_method` is
            decorated inside a Component class.
        name (Optional[str]): The name under which the API-method should be registered. This is only necessary if
            the API-method is automatically generated as a thin-wrapper around a graph_fn.
        returns (Optional[int]): If the function is a graph_fn, we may specify, how many return values
            it returns. If None, will try to get this number from looking at the source code or from the Component's
            `num_graph_fn_return_values` property.
        flatten_ops (Union[bool,Set[str]]): Whether to flatten all or some DataOps by creating
            a FlattenedDataOp (with automatic key names).
            Can also be a set of in-Socket names to flatten explicitly (True for all).
            (default: True).
        split_ops (Union[bool,Set[str]]): Whether to split all or some of the already flattened DataOps
            and send the SingleDataOps one by one through the graph_fn.
            Example: Spaces=A=Dict (container), B=int (primitive)
            The graph_fn should then expect for each primitive Space in A:
            _graph_fn(primitive-in-A (Space), B (int))
            NOTE that B will be the same in all calls for all primitive-in-A's.
            (default: True).
        add_auto_key_as_first_param (bool): If `split_ops` is not False, whether to send the
            automatically generated flat key as the very first parameter into each call of the graph_fn.
            Example: Spaces=A=float (primitive), B=Tuple (container)
            The graph_fn should then expect for each primitive Space in B:
            _graph_fn(key, A (float), primitive-in-B (Space))
            NOTE that A will be the same in all calls for all primitive-in-B's.
            The key can now be used to index into variables equally structured as B.
            Has no effect if `split_ops` is False.
            (default: False).
        must_be_complete (bool): Whether the exposed API methods must be input-complete or not.
        ok_to_overwrite (bool): Set to True to indicate that this API-decorator will overwrite an already existing
            API-method in the Component. Default: False.
        requires_variable_completeness (bool): Whether the underlying graph_fn should only be called
            after the Component is variable-complete. By default, only input-completeness is required.

    Returns:
        callable: The decorator function.
    """
    _sanity_check_decorator_options(flatten_ops, split_ops, add_auto_key_as_first_param)

    def decorator_func(wrapped_func):

        def api_method_wrapper(self, *args, **kwargs):
            api_fn_name = name or re.sub(r'^_graph_fn_', "", wrapped_func.__name__)
            # Direct evaluation of function.
            if self.execution_mode == "define_by_run":
                type(self).call_count += 1

                start = time.perf_counter()
                # Check with owner if extra args needed.
                if api_fn_name in self.api_methods and self.api_methods[api_fn_name].add_auto_key_as_first_param:
                    output = wrapped_func(self, "", *args, **kwargs)
                else:
                    output = wrapped_func(self, *args, **kwargs)

                # Store runtime for this method.
                type(self).call_times.append(  # Component.call_times
                    (self.name, wrapped_func.__name__, time.perf_counter() - start)
                )
                return output

            api_method_rec = self.api_methods[api_fn_name]

            # Create op-record column to call API method with. Ignore None input params. These should not be sent
            # to the API-method.
            in_op_column = DataOpRecordColumnIntoAPIMethod(
                component=self, api_method_rec=api_method_rec, args=args, kwargs=kwargs
            )
            # Add the column to the API-method record.
            api_method_rec.in_op_columns.append(in_op_column)

            # Check minimum number of passed args.
            minimum_num_call_params = len(in_op_column.api_method_rec.non_args_kwargs) - \
                len(in_op_column.api_method_rec.default_args)
            if len(in_op_column.op_records) < minimum_num_call_params:
                raise RLGraphAPICallParamError(
                    "Number of call params ({}) for call to API-method '{}' is too low. Needs to be at least {} "
                    "params!".format(len(in_op_column.op_records), api_method_rec.name, minimum_num_call_params)
                )

            # Link from incoming op_recs into the new column or populate new column with ops/Spaces (this happens
            # if this call was made from within a graph_fn such that ops and Spaces are already known).
            all_args = [(i, a) for i, a in enumerate(args) if a is not None] + \
                       [(k, v) for k, v in sorted(kwargs.items()) if v is not None]
            flex = None
            build_when_done = False
            for i, (key, value) in enumerate(all_args):
                # Named arg/kwarg -> get input_name from that and peel op_rec.
                if isinstance(key, str):
                    param_name = key
                # Positional arg -> get input_name from input_names list.
                else:
                    slot = key if flex is None else flex
                    if slot >= len(api_method_rec.input_names):
                        raise RLGraphAPICallParamError(
                            "Too many input args given in call to API-method '{}'!".format(api_method_rec.name)
                        )
                    param_name = api_method_rec.input_names[slot]

                # Var-positional arg, attach the actual position to input_name string.
                if self.api_method_inputs.get(param_name, "") == "*flex":
                    if flex is None:
                        flex = i
                    param_name += "[{}]".format(i - flex)
                # Actual kwarg (not in list of api_method_inputs).
                elif api_method_rec.kwargs_name is not None and param_name not in self.api_method_inputs:
                    param_name = api_method_rec.kwargs_name + "[{}]".format(param_name)

                # We are already in building phase (params may be coming from inside graph_fn).
                if self.graph_builder is not None and self.graph_builder.phase == "building":
                    # If Space not stored yet, determine it from op.
                    assert in_op_column.op_records[i].op is not None
                    if in_op_column.op_records[i].space is None:
                        in_op_column.op_records[i].space = get_space_from_op(in_op_column.op_records[i].op)
                    self.api_method_inputs[param_name] = in_op_column.op_records[i].space
                    # Check input-completeness of Component (but not strict as we are only calling API, not a graph_fn).
                    if self.input_complete is False:
                        # Build right after this loop in case more Space information comes in through next args/kwargs.
                        build_when_done = True

                # A DataOpRecord from the meta-graph.
                elif isinstance(value, DataOpRecord):
                    # Create entry with unknown Space if it doesn't exist yet.
                    if param_name not in self.api_method_inputs:
                        self.api_method_inputs[param_name] = None
<<<<<<< HEAD
=======

                #elif isinstance(value, tuple):
                #    merger_component = ContainerMerger(len(value), scope="_container-merger{}".format(uuid.uuid4()))
                #    value[0].column.component.add_sub_component(merger_component)
                #    value = merger_component.merge(*value)
                #    #TODO: what to do with `value` now (add to meta-graph)?

>>>>>>> dddb51ee
                # Fixed value (instead of op-record): Store the fixed value directly in the op.
                else:
                    if self.api_method_inputs.get(param_name) is None:
                        self.api_method_inputs[param_name] = in_op_column.op_records[i].space

            if build_when_done:
                # Check Spaces and create variables.
                self.graph_builder.build_component_when_input_complete(self)

            # Regular API-method: Call it here.
            api_fn_args, api_fn_kwargs = in_op_column.get_args_and_kwargs()

            if api_method_rec.is_graph_fn_wrapper is False:
                return_values = wrapped_func(self, *api_fn_args, **api_fn_kwargs)
            # Wrapped graph_fn: Call it through yet another wrapper.
            else:
                return_values = graph_fn_wrapper(
                    self, wrapped_func, returns, dict(
                        flatten_ops=flatten_ops, split_ops=split_ops,
                        add_auto_key_as_first_param=add_auto_key_as_first_param,
                        requires_variable_completeness=requires_variable_completeness
                    ), *api_fn_args, **api_fn_kwargs
                )

            # Process the results (push into a column).
            out_op_column = DataOpRecordColumnFromAPIMethod(
                component=self,
                api_method_name=api_fn_name,
                args=util.force_tuple(return_values) if type(return_values) != dict else None,
                kwargs=return_values if type(return_values) == dict else None
            )

            # If we already have actual op(s) and Space(s), push them already into the
            # DataOpRecordColumnFromAPIMethod's records.
            if self.graph_builder is not None and self.graph_builder.phase == "building":
                # Link the returned ops to that new out-column.
                for i, rec in enumerate(out_op_column.op_records):
                    out_op_column.op_records[i].op = rec.op
                    out_op_column.op_records[i].space = rec.space
            # And append the new out-column to the api-method-rec.
            api_method_rec.out_op_columns.append(out_op_column)

            # Do we need to return the raw ops or the op-recs?
            # Only need to check if False, otherwise, we return ops directly anyway.
            return_ops = False
            stack = inspect.stack()
            f_locals = stack[1][0].f_locals
            # We may be in a list comprehension, try next frame.
            if f_locals.get(".0"):
                f_locals = stack[2][0].f_locals
            # Check whether the caller component is a parent of this one.
            caller_component = f_locals.get("root", f_locals.get("self_", f_locals.get("self")))

            # Potential call from a lambda.
            if caller_component is None and "fn" in stack[2][0].f_locals:
                # This is the component.
                prev_caller_component = TraceContext.PREV_CALLER
                lambda_obj = stack[2][0].f_locals["fn"]
                if "lambda" in inspect.getsource(lambda_obj):
                    # Try to reconstruct caller by using parent of prior caller.
                    caller_component = prev_caller_component.parent_component

            if caller_component is None:
                raise RLGraphError(
                    "API-method '{}' must have as 1st parameter (the component) either `root` or `self`. Other names "
                    "are not allowed!".format(api_method_rec.name)
                )
            # Not directly called by this method itself (auto-helper-component-API-call).
            # AND call is coming from some caller Component, but that component is not this component
            # OR a parent -> Error.
            elif caller_component is not None and \
                    type(caller_component).__name__ != "MetaGraphBuilder" and \
                    caller_component not in [self] + self.get_parents():
                if not (stack[1][3] == "__init__" and re.search(r'op_records\.py$', stack[1][1])):
                    raise RLGraphError(
                        "The component '{}' is not a child (or grand-child) of the caller ({})! Maybe you forgot to "
                        "add it as a sub-component via `add_components()`.".
                        format(self.global_scope, caller_component.global_scope)
                    )

            # Update trace context.
            TraceContext.PREV_CALLER = caller_component

            for stack_item in stack[1:]:  # skip current frame
                # If we hit an API-method call -> return op-recs.
                if stack_item[3] == "api_method_wrapper" and re.search(r'decorators\.py$', stack_item[1]):
                    break
                # If we hit a graph_fn call -> return ops.
                elif stack_item[3] == "run_through_graph_fn" and re.search(r'graph_builder\.py$', stack_item[1]):
                    return_ops = True
                    break

            if return_ops is True:
                if type(return_values) == dict:
                    return {key: value.op for key, value in out_op_column.get_args_and_kwargs()[1].items()}
                else:
                    tuple_returns = tuple(map(lambda x: x.op, out_op_column.get_args_and_kwargs()[0]))
                    return tuple_returns[0] if len(tuple_returns) == 1 else tuple_returns
            # Parent caller is non-graph_fn: Return op-recs.
            else:
                if type(return_values) == dict:
                    return return_values
                else:
                    tuple_returns = out_op_column.get_args_and_kwargs()[0]
                    return tuple_returns[0] if len(tuple_returns) == 1 else tuple_returns

        func_type = util.get_method_type(wrapped_func)
        is_graph_fn_wrapper = (func_type == "graph_fn")
        api_fn_name = name or (re.sub(r'^_graph_fn_', "", wrapped_func.__name__) if is_graph_fn_wrapper else
                         wrapped_func.__name__)
        api_method_rec = APIMethodRecord(
            func=wrapped_func, wrapper_func=api_method_wrapper,
            name=api_fn_name,
            must_be_complete=must_be_complete, ok_to_overwrite=ok_to_overwrite,
            is_graph_fn_wrapper=is_graph_fn_wrapper, is_class_method=(component is None),
            flatten_ops=flatten_ops, split_ops=split_ops, add_auto_key_as_first_param=add_auto_key_as_first_param,
            requires_variable_completeness=requires_variable_completeness
        )

        # Registers the given method with the Component (if not already done so).
        if component is not None:
            define_api_method(component, api_method_rec, copy_record=False)
        # Registers the given function with the Component sub-class so we can define it for each
        # constructed instance of that sub-class.
        else:
            cls = wrapped_func.__qualname__.split('.<locals>', 1)[0].rsplit('.', 1)[0]
            if cls not in component_api_registry:
                component_api_registry[cls] = []
            component_api_registry[cls].append(api_method_rec)

        return api_method_wrapper

    if api_method is None:
        return decorator_func
    else:
        return decorator_func(api_method)


def graph_fn(graph_fn=None, *, component=None, returns=None,
             flatten_ops=False, split_ops=False, add_auto_key_as_first_param=False,
             requires_variable_completeness=False):
    """
    Graph_fn decorator used to tag any Component's graph_fn (that is not directly wrapped by an API-method) as such.

    Args:
        graph_fn (callable): The actual graph_fn to tag.

        component (Optional[Component]): The Component that the graph function should belong to. None if `graph_fn` is
            decorated inside a Component class.

        returns (Optional[int]): How many return values it returns. If None, will try to get this number from looking at the source code or from the Component's
            `num_graph_fn_return_values` property.

        flatten_ops (Union[bool,Set[str]]): Whether to flatten all or some DataOps by creating
            a FlattenedDataOp (with automatic key names).
            Can also be a set of in-Socket names to flatten explicitly (True for all).
            Default: True.

        split_ops (Union[bool,Set[str]]): Whether to split all or some of the already flattened DataOps
            and send the SingleDataOps one by one through the graph_fn.
            Example: Spaces=A=Dict (container), B=int (primitive)
            The graph_fn should then expect for each primitive Space in A:
            _graph_fn(primitive-in-A (Space), B (int))
            NOTE that B will be the same in all calls for all primitive-in-A's.
            Default: True.

        add_auto_key_as_first_param (bool): If `split_ops` is not False, whether to send the
            automatically generated flat key as the very first parameter into each call of the graph_fn.
            Example: Spaces=A=float (primitive), B=Tuple (container)
            The graph_fn should then expect for each primitive Space in B:
            _graph_fn(key, A (float), primitive-in-B (Space))
            NOTE that A will be the same in all calls for all primitive-in-B's.
            The key can now be used to index into variables equally structured as B.
            Has no effect if `split_ops` is False.
            Default: False.

        requires_variable_completeness (bool): Whether the underlying graph_fn should only be called
            after the Component is variable-complete. By default, only input-completeness is required.

    Returns:
        callable: The decorator function.
    """
    _sanity_check_decorator_options(flatten_ops, split_ops, add_auto_key_as_first_param)

    def decorator_func(wrapped_func):
        def _graph_fn_wrapper(self, *args, **kwargs):
            if self.execution_mode == "define_by_run":
                # Direct execution.
                return self.graph_builder.execute_define_by_run_graph_fn(self, wrapped_func,  dict(
                        flatten_ops=flatten_ops, split_ops=split_ops,
                        add_auto_key_as_first_param=add_auto_key_as_first_param
                        ), *args, **kwargs)
            else:
                # Wrap construction of graph functions with op records.
                return graph_fn_wrapper(
                    self, wrapped_func, returns, dict(
                        flatten_ops=flatten_ops, split_ops=split_ops,
                        add_auto_key_as_first_param=add_auto_key_as_first_param,
                        requires_variable_completeness=requires_variable_completeness
                    ), *args, **kwargs
                )

        graph_fn_rec = GraphFnRecord(
            func=wrapped_func, wrapper_func=_graph_fn_wrapper, is_class_method=(component is None),
            flatten_ops=flatten_ops, split_ops=split_ops,
            add_auto_key_as_first_param=add_auto_key_as_first_param,
            requires_variable_completeness=requires_variable_completeness
        )

        # Registers the given method with the Component (if not already done so).
        if component is not None:
            define_graph_fn(component, graph_fn_rec, copy_record=False)
        # Registers the given function with the Component sub-class so we can define it for each
        # constructed instance of that sub-class.
        else:
            cls = wrapped_func.__qualname__.split('.<locals>', 1)[0].rsplit('.', 1)[0]
            if cls not in component_graph_fn_registry:
                component_graph_fn_registry[cls] = list()
                component_graph_fn_registry[cls].append(graph_fn_rec)

        return _graph_fn_wrapper

    if graph_fn is None:
        return decorator_func
    else:
        return decorator_func(graph_fn)


def define_api_method(component, api_method_record, copy_record=True):
    """
    Registers an API-method with a Component instance.

    Args:
        component (Component): The Component object to register the API method with.
        api_method_record (APIMethodRecord): The APIMethodRecord describing the to-be-registered API-method.
        copy_record (bool): Whether to deepcopy the APIMethodRecord prior to handing it to the Component for storing.
    """
    # Deep copy the record (in case this got registered the normal way with via decorating a class method).
    if copy_record:
        api_method_record = copy.deepcopy(api_method_record)
    api_method_record.component = component

    # Raise errors if `name` already taken in this Component.
    if not api_method_record.ok_to_overwrite:
        # There already is an API-method with that name.
        if api_method_record.name in component.api_methods:
            raise RLGraphError("API-method with name '{}' already defined!".format(api_method_record.name))
        # There already is another object property with that name (avoid accidental overriding).
        elif not api_method_record.is_class_method and getattr(component, api_method_record.name, None) is not None:
            raise RLGraphError(
                "Component '{}' already has a property called '{}'. Cannot define an API-method with "
                "the same name!".format(component.name, api_method_record.name)
            )

    # Do not build this API as per ctor instructions.
    if api_method_record.name in component.switched_off_apis:
        return

    component.synthetic_methods.add(api_method_record.name)
    setattr(component, api_method_record.name, api_method_record.wrapper_func.__get__(component, component.__class__))
    setattr(api_method_record.wrapper_func, "__name__", api_method_record.name)

    component.api_methods[api_method_record.name] = api_method_record

    # Direct callable for eager/define by run.
    component.api_fn_by_name[api_method_record.name] = api_method_record.wrapper_func

    # Update the api_method_inputs dict (with empty Spaces if not defined yet).
    skip_args = 1  # self
    skip_args += (api_method_record.is_graph_fn_wrapper and api_method_record.add_auto_key_as_first_param)
    param_list = list(inspect.signature(api_method_record.func).parameters.values())[skip_args:]

    for param in param_list:
        component.api_methods[api_method_record.name].input_names.append(param.name)
        if param.name not in component.api_method_inputs:
            # This param has a default value.
            if param.default != inspect.Parameter.empty:
                # Default is None. Set to "flex" (to signal that this Space is not needed for input-completeness)
                # and wait for first call using this parameter (only then set it to that Space).
                if param.default is None:
                    component.api_method_inputs[param.name] = "flex"
                # Default is some python value (e.g. a bool). Use that are the assigned Space.
                else:
                    space = get_space_from_op(param.default)
                    component.api_method_inputs[param.name] = space
            # This param is an *args param. Store as "*flex". Then with upcoming API calls, we determine the Spaces
            # for the single items in *args and set them under "param[0]", "param[1]", etc..
            elif param.kind == inspect.Parameter.VAR_POSITIONAL:
                component.api_method_inputs[param.name] = "*flex"
            # This param is a **kwargs param. Store as "**flex". Then with upcoming API calls, we determine the Spaces
            # for the single items in **kwargs and set them under "param[some-key]", "param[some-other-key]", etc..
            elif param.kind == inspect.Parameter.VAR_KEYWORD:
                component.api_method_inputs[param.name] = "**flex"
            # Normal POSITIONAL_ONLY parameter. Store as None (needed) for now.
            else:
                component.api_method_inputs[param.name] = None


def define_graph_fn(component, graph_fn_record, copy_record=True):
    """
    Registers a graph_fn with a Component instance.

    Args:
        component (Component): The Component object to register the graph function with.
        graph_fn_record (GraphFnRecord): The GraphFnRecord describing the to-be-registered graph function.
        copy_record (bool): Whether to deepcopy the GraphFnRecord prior to handing it to the Component for storing.
    """
    # Deep copy the record (in case this got registered the normal way with via decorating a class method).
    if copy_record is True:
        graph_fn_record = copy.deepcopy(graph_fn_record)

    graph_fn_record.component = component

    # Raise errors if `name` already taken in this Component.
    # There already is a graph_fn with that name.
    if graph_fn_record.name in component.graph_fns:
        raise RLGraphError("Graph-Fn with name '{}' already defined!".format(graph_fn_record.name))
    # There already is another object property with that name (avoid accidental overriding).
    elif not graph_fn_record.is_class_method and getattr(component, graph_fn_record.name, None) is not None:
        raise RLGraphError(
            "Component '{}' already has a property called '{}'. Cannot define a Graph-Fn with "
            "the same name!".format(component.name, graph_fn_record.name)
        )

    setattr(component, graph_fn_record.name, graph_fn_record.wrapper_func.__get__(component, component.__class__))
    setattr(graph_fn_record.func, "__self__", component)

    component.graph_fns[graph_fn_record.name] = graph_fn_record


def graph_fn_wrapper(component, wrapped_func, returns, options, *args, **kwargs):
    """
    Executes a dry run through a graph_fn (without calling it) just generating the empty
    op-record-columns around the graph_fn (incoming and outgoing). Except if the GraphBuilder
    is already in the "building" phase, in which case the graph_fn is actually called.

    Args:
        component (Component): The Component that this graph_fn belongs to.
        wrapped_func (callable): The graph_fn to be called during the build process.
        returns (Optional[int]): The number of return values of the graph_fn.

        options (Dict): Dict with the following keys (optionally) set:
            - flatten_ops (Union[bool,Set[str]]): Whether to flatten all or some DataOps by creating
            a FlattenedDataOp (with automatic key names).
            Can also be a set of in-Socket names to flatten explicitly (True for all).
            Default: True.
            - split_ops (Union[bool,Set[str]]): Whether to split all or some of the already flattened DataOps
            and send the SingleDataOps one by one through the graph_fn.
            Example: Spaces=A=Dict (container), B=int (primitive)
            The graph_fn should then expect for each primitive Space in A:
            _graph_fn(primitive-in-A (Space), B (int))
            NOTE that B will be the same in all calls for all primitive-in-A's.
            Default: True.
            - add_auto_key_as_first_param (bool): If `split_ops` is not False, whether to send the
            automatically generated flat key as the very first parameter into each call of the graph_fn.
            Example: Spaces=A=float (primitive), B=Tuple (container)
            The graph_fn should then expect for each primitive Space in B:
            _graph_fn(key, A (float), primitive-in-B (Space))
            NOTE that A will be the same in all calls for all primitive-in-B's.
            The key can now be used to index into variables equally structured as B.
            Has no effect if `split_ops` is False.
            Default: False.

        \*args (Union[DataOpRecord,np.array,numeric]): The DataOpRecords to be used for calling the method.
    """
    flatten_ops = options.pop("flatten_ops", False)
    split_ops = options.pop("split_ops", False)
    add_auto_key_as_first_param = options.pop("add_auto_key_as_first_param", False)
    requires_variable_completeness = options.pop("requires_variable_completeness", False)

    # Store a graph_fn record in this component for better in/out-op-record-column reference.
    if wrapped_func.__name__ not in component.graph_fns:
        component.graph_fns[wrapped_func.__name__] = GraphFnRecord(
            func=wrapped_func, wrapper_func=graph_fn_wrapper, component=component,
            requires_variable_completeness=requires_variable_completeness
        )

    # Generate in-going op-rec-column.
    in_graph_fn_column = DataOpRecordColumnIntoGraphFn(
        component=component, graph_fn=wrapped_func,
        flatten_ops=flatten_ops, split_ops=split_ops,
        add_auto_key_as_first_param=add_auto_key_as_first_param,
        requires_variable_completeness=requires_variable_completeness,
        args=args, kwargs=kwargs
    )
    # Add the column to the `graph_fns` record.
    component.graph_fns[wrapped_func.__name__].in_op_columns.append(in_graph_fn_column)

    # We are already building: Actually call the graph_fn after asserting that its Component is input-complete.
    if component.graph_builder and component.graph_builder.phase == "building":
        # Assert input-completeness of Component (if not already, then after this graph_fn/Space update).
        # if self.input_complete is False:
        # Check Spaces and create variables.
        component.graph_builder.build_component_when_input_complete(component)
        assert component.input_complete
        # If we are calling `_variables()` -> make sure we are also variable-complete.
        if wrapped_func.__name__ == "_graph_fn__variables":
            if component.variable_complete is False:
                raise RLGraphVariableIncompleteError(
                    "Component '{}' is variable incomplete, but its variables are needed in an API-call during the "
                    "build procedure!".format(component.global_scope), component=component
                )
        # Call the graph_fn (only if not already done so by build above (e.g. `_variables()`).
        if in_graph_fn_column.out_graph_fn_column is None:
            assert in_graph_fn_column.already_sent is False
            out_graph_fn_column = component.graph_builder.run_through_graph_fn_with_device_and_scope(in_graph_fn_column)
        else:
            out_graph_fn_column = in_graph_fn_column.out_graph_fn_column
        # Check again, in case we are now also variable-complete.
        component.graph_builder.build_component_when_input_complete(component)

    # We are still in the assembly phase: Don't actually call the graph_fn. Only generate op-rec-columns
    # around it (in-coming and out-going).
    else:
        # Create 2 op-record columns, one going into the graph_fn and one getting out of there and link
        # them together via the graph_fn (w/o calling it).
        # TODO: remove when we have numpy-based Components (then we can do test calls to infer everything automatically)
        if wrapped_func.__name__ in component.graph_fn_num_outputs:
            num_graph_fn_return_values = component.graph_fn_num_outputs[wrapped_func.__name__]
        elif returns is not None:
            num_graph_fn_return_values = returns
        else:
            num_graph_fn_return_values = util.get_num_return_values(wrapped_func)
        component.logger.debug("Graph_fn has {} return values (inferred).".format(
            wrapped_func.__name__, num_graph_fn_return_values)
        )
        # If in-column is empty, add it to the "empty in-column" set.
        if len(in_graph_fn_column.op_records) == 0:
            component.no_input_graph_fn_columns.add(in_graph_fn_column)

        # Generate the out-op-column from the number of return values (guessed during assembly phase or
        # actually measured during build phase).
        out_graph_fn_column = DataOpRecordColumnFromGraphFn(
            num_op_records=num_graph_fn_return_values,
            component=component, graph_fn_name=wrapped_func.__name__,
            in_graph_fn_column=in_graph_fn_column
        )

        in_graph_fn_column.out_graph_fn_column = out_graph_fn_column

    component.graph_fns[wrapped_func.__name__].out_op_columns.append(out_graph_fn_column)

    return_ops = False
    for stack_item in inspect.stack()[1:]:  # skip current frame
        # If we hit an API-method call -> return op-recs.
        if stack_item[3] == "api_method_wrapper" and re.search(r'decorators\.py$', stack_item[1]):
            break
        # If we hit a graph_fn call -> return ops.
        elif stack_item[3] == "run_through_graph_fn" and re.search(r'graph_builder\.py$', stack_item[1]):
            return_ops = True
            break

    if return_ops is True:  #re.match(r'^_graph_fn_.+|<lambda>$', stack[2][3]) and out_graph_fn_column.op_records[0].op is not None:
        assert out_graph_fn_column.op_records[0].op is not None,\
            "ERROR: Cannot return ops (instead of op-recs) if ops are still None!"
        if len(out_graph_fn_column.op_records) == 1:
            return out_graph_fn_column.op_records[0].op
        else:
            return tuple([op_rec.op for op_rec in out_graph_fn_column.op_records])
    else:
        if len(out_graph_fn_column.op_records) == 1:
            return out_graph_fn_column.op_records[0]
        else:
            return tuple(out_graph_fn_column.op_records)


def _sanity_check_call_parameters(self, params, method, method_type, add_auto_key_as_first_param):
    raw_signature_parameters = inspect.signature(method).parameters
    actual_params = list(raw_signature_parameters.values())
    if add_auto_key_as_first_param is True:
        actual_params = actual_params[1:]
    if len(params) != len(actual_params):
        # Check whether the last arg is var_positional (e.g. *inputs; in that case it's ok if the number of params
        # is larger than that of the actual graph_fn params or its one smaller).
        if actual_params[-1].kind == inspect.Parameter.VAR_POSITIONAL and (len(params) > len(actual_params) > 0 or
                                                                           len(params) == len(actual_params) - 1):
            pass
        # Some actual params have default values: Number of given params must be at least as large as the number
        # of non-default actual params but maximally as large as the number of actual_parameters.
        elif len(actual_params) >= len(params) >= sum(
                [p.default is inspect.Parameter.empty for p in actual_params]):
            pass
        else:
            raise RLGraphError(
                "ERROR: {} '{}/{}' has {} input-parameters, but {} ({}) were being provided in the "
                "`Component.call` method!".format(method_type, self.name, method.__name__,
                                                  len(actual_params), len(params), params)
            )


def _sanity_check_decorator_options(flatten_ops, split_ops, add_auto_key_as_first_param):
    if split_ops:
        assert flatten_ops,\
            "ERROR in decorator options: `split_ops` cannot be True if `flatten_ops` is False!"

    if add_auto_key_as_first_param:
        assert split_ops,\
            "ERROR in decorator options: `add_auto_key_as_first_param` cannot be True if `split_ops` is False!"<|MERGE_RESOLUTION|>--- conflicted
+++ resolved
@@ -168,16 +168,7 @@
                     # Create entry with unknown Space if it doesn't exist yet.
                     if param_name not in self.api_method_inputs:
                         self.api_method_inputs[param_name] = None
-<<<<<<< HEAD
-=======
-
-                #elif isinstance(value, tuple):
-                #    merger_component = ContainerMerger(len(value), scope="_container-merger{}".format(uuid.uuid4()))
-                #    value[0].column.component.add_sub_component(merger_component)
-                #    value = merger_component.merge(*value)
-                #    #TODO: what to do with `value` now (add to meta-graph)?
-
->>>>>>> dddb51ee
+
                 # Fixed value (instead of op-record): Store the fixed value directly in the op.
                 else:
                     if self.api_method_inputs.get(param_name) is None:
