--- conflicted
+++ resolved
@@ -2,35 +2,17 @@
   "type": "ppo",
   "sample_episodes": false,
   "standardize_advantages": true,
-<<<<<<< HEAD
-  "clip_ratio": 0.2,
-  "discount": 0.995,
-  "gae_lambda": 1.0,
-  "weight_entropy": {
-    "type": "polynomial-parameter",
-    "from": 0.25,
-    "to": 0.001,
-    "power": 2
-  },
-  "value_function_clipping": 10.0,
-=======
   "clip_ratio": ["linear", 0.2, 0.1],
   "discount": 0.95,
   "gae_lambda": 0.1,
   "weight_entropy": ["linear", 0.01, 0.0001],
->>>>>>> 6649308a
 
   "memory_spec":
   {
     "type": "ring_buffer",
     "capacity": 2048
   },
-<<<<<<< HEAD
-  "preprocessing_spec": [
-  ],
-=======
 
->>>>>>> 6649308a
   "observe_spec": {
     "buffer_size": 200
   },
