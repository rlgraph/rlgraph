# Copyright 2018/2019 The RLgraph authors. All Rights Reserved.
#
# Licensed under the Apache License, Version 2.0 (the "License");
# you may not use this file except in compliance with the License.
# You may obtain a copy of the License at
#
#     http://www.apache.org/licenses/LICENSE-2.0
#
# Unless required by applicable law or agreed to in writing, software
# distributed under the License is distributed on an "AS IS" BASIS,
# WITHOUT WARRANTIES OR CONDITIONS OF ANY KIND, either express or implied.
# See the License for the specific language governing permissions and
# limitations under the License.
# ==============================================================================

from __future__ import absolute_import, division, print_function

import inspect
import logging
import re
import time
from collections import OrderedDict

from rlgraph import get_backend, get_config
from rlgraph.components.component import Component
from rlgraph.spaces import Space, Dict
from rlgraph.spaces.space_utils import get_space_from_op, check_space_equivalence
from rlgraph.utils.define_by_run_ops import define_by_run_flatten, define_by_run_split_args, define_by_run_unflatten, \
    define_by_run_unpack
from rlgraph.utils.input_parsing import parse_summary_spec
from rlgraph.utils.op_records import FlattenedDataOp, DataOpRecord, DataOpRecordColumnIntoGraphFn, \
    DataOpRecordColumnIntoAPIMethod, DataOpRecordColumnFromGraphFn, DataOpRecordColumnFromAPIMethod, get_call_param_name
from rlgraph.utils.ops import is_constant, ContainerDataOp, DataOpDict, flatten_op, unflatten_op, TraceContext
from rlgraph.utils.rlgraph_errors import RLGraphError, RLGraphBuildError, RLGraphSpaceError
from rlgraph.utils.specifiable import Specifiable
from rlgraph.utils.util import force_list, force_tuple, get_shape
from rlgraph.utils.visualization_util import draw_sub_meta_graph_from_op_rec

if get_backend() == "tf":
    import tensorflow as tf
    from rlgraph.utils.tf_util import pin_global_variables
elif get_backend() == "pytorch":
    import torch


class GraphBuilder(Specifiable):
    """
    The graph builder assembles the RLGraph meta-graph by tracing through
    components, sockets and connections and creating the underlying computation
    graph.
    """
    def __init__(self, name="model", action_space=None, summary_spec=None, max_build_iterations=3000):
        """
        Args:
            name (str): The name of this GraphBuilder and of the meta-graph's root-component.
            action_space (Optional[Space]): The action Space information to be passed into calls to each Components'
                `when_input_complete` methods.
            summary_spec (Optional[dict]): A specification dict that defines, which summaries we would like to
                create in the graph and register with each Component.
        """
        super(GraphBuilder, self).__init__()

        # The name of this model. Our root-Component gets this name.
        self.logger = logging.getLogger(__name__)
        self.name = name
        self.action_space = None
        if action_space is not None:
            self.action_space = Space.from_spec(action_space)
        self.summary_spec = parse_summary_spec(summary_spec)
        self.max_build_iterations = max_build_iterations
        # Set of components that have been analyzed on why they remain input-incomplete.
        self.investigated_input_incomplete_components = set()

        # All components assigned to each device, for debugging and analysis.
        self.device_component_assignments = dict()
        self.available_devices = None

        # Device specifications.
        self.device_strategy = None
        self.default_device = None
        self.device_map = None

        # Build status/phase. Can take values
        # None: Build has not started yet.
        # "building": actual graph is being built from meta-graph.
        self.phase = None

        # Some build stats:
        # Number of meta op-records.
        self.num_meta_ops = 0
        # Number of actual backend ops.
        self.num_ops = 0
        # Number of trainable variables (optimizable weights).
        self.num_trainable_parameters = 0
        self.graph_call_times = []
        self.var_call_times = []

        # Create an empty root-Component into which everything will be assembled by an Algo.
        self.root_component = None

        # Maps API method names to in- (placeholders) and out op columns (ops to pull).
        self.api = {}

        self.op_records_to_process = set()
        self.op_recs_depending_on_variables = set()

        # A register for all created placeholders by name.
        self.placeholders = {}
        # Our meta-graph from which to build the graph.
        self.meta_graph = None

    def build_graph_with_options(self, meta_graph, input_spaces, available_devices,
                                 device_strategy="default", default_device=None,
                                 device_map=None, build_options=None):
        """
        Builds graph with the given options. See build doc for build details.

        Args:
            meta_graph (MetaGraph): MetaGraph to build to backend graph.
            input_spaces (dict): Input spaces to build for.
            available_devices (list): Devices which can be used to assign parts of the graph
                during graph assembly.
            device_strategy (Optional[str]): Device strategy.
            default_device (Optional[str]): Default device identifier.
            device_map (Optional[Dict]): Dict of Component names mapped to device names to place the Component's ops.
            build_options (Optional[Dict]): Dict of build options, e.g. default device handling for TF.
        """
        # No device context options.
        if build_options is None or "build_device_context" not in build_options:
            return self.build_graph(meta_graph, input_spaces, available_devices,
                                    device_strategy, default_device, device_map)
        else:
            if get_backend() == "tf":
                # Need to be fully specified to avoid errors, no defaults.
                default_device_context = build_options["build_device_context"]
                pin_global = build_options["pin_global_variable_device"]
                if pin_global is not None:
                    # Pin global variables for distributed TF.
                    with tf.device(default_device_context), \
                         pin_global_variables(pin_global):
                        return self.build_graph(meta_graph, input_spaces, available_devices,
                                                device_strategy, default_device, device_map)
                else:
                    with tf.device(default_device_context):
                        return self.build_graph(meta_graph, input_spaces, available_devices,
                                                device_strategy, default_device, device_map)
            else:
                raise RLGraphError("Build options are currently only available for TensorFlow.")

    def build_graph(self, meta_graph, input_spaces, available_devices,
                    device_strategy="default", default_device=None, device_map=None):
        """
        The actual iterative depth-first search algorithm to build our graph from the already existing
        meta-Graph structure.
        Starts from a set of DataOpRecords populated with the initial placeholders (from input
        Spaces). Keeps pushing these ops through the meta-graph until a non-complete graph_fn
        or a non-complete Component (with at least one non-complete API-method) is reached.
        Replaces the ops in the set with the newly reached ones and re-iterates like this until all op-records
        in the entire meta-graph have been filled with actual ops.

        Args:
            meta_graph (MetaGraph): MetaGraph to build to backend graph.
            input_spaces (dict): Input spaces to build for.
            available_devices (list): Devices which can be used to assign parts of the graph
                during graph assembly.
            device_strategy (Optional[str]): Device strategy.
            default_device (Optional[str]): Default device identifier.
            device_map (Optional[Dict]): Dict of Component names mapped to device names to place the Component's ops.
        """
        self.meta_graph = meta_graph

        # Time the build procedure.
        time_start = time.perf_counter()
        assert self.meta_graph.build_status, "ERROR: Meta graph must be built to build backend graph."
        self.root_component = self.meta_graph.root_component
        self.graph_call_times = []
        self.var_call_times = []
        self.api = self.meta_graph.api
        self.num_meta_ops = self.meta_graph.num_ops

        # Set the build phase to `building`.
        self.phase = "building"

        # Set devices usable for this graph.
        self.available_devices = available_devices
        self.device_strategy = device_strategy
        self.default_device = default_device
        self.device_map = device_map or {}

        # Create the first actual ops based on the input-spaces.
        # Some ops can only be created later when variable-based-Spaces are known (op_recs_depending_on_variables).
        self.build_input_space_ops(input_spaces)

        # Collect all components and add those op-recs to the set that are constant.
        components = self.root_component.get_all_sub_components(exclude_self=False)
        # Point to this GraphBuilder object.
        # Add those op-recs to the set that are constant.
        for component in components:
            component.graph_builder = self
        # Try to build if already input complete.
        for component in components:
            self.op_records_to_process.update(component.constant_op_records)
            self.build_component_when_input_complete(component)

        op_records_list = self._sort_op_recs(self.op_records_to_process)

        # Re-iterate until our bag of op-recs to process is empty.
        iterations = self._build(op_records_list)
        time_build = time.perf_counter() - time_start
        self.logger.info("Computation-Graph build completed in {} s ({} iterations).".format(time_build, iterations))

        # Get some stats on the graph and report.
        self.num_ops = self.count_ops()
        self.logger.info("Actual graph ops generated: {}".format(self.num_ops))

        self.num_trainable_parameters = self.count_trainable_parameters()
        self.logger.info("Number of trainable parameters: {}".format(self.num_trainable_parameters))

        # Sanity check the build.
        self.sanity_check_build()

        # The build here is the actual build overhead, so build time minus the tensorflow calls and variable
        # creations which would have to happen either way.
        build_overhead = time_build - sum(self.graph_call_times) - sum(self.var_call_times)

        return dict(
            build_overhead=build_overhead,
            total_build_time=time_build,
            op_creation=sum(self.graph_call_times),
            var_creation=sum(self.var_call_times)
        )

    def build_input_space_ops(self, input_spaces):
        """
        Generates ops from Space information and stores these ops in the DataOpRecords of our API
        methods.

        Args:
            input_spaces (dict): Dict with keys=api-method names; values=list of Space objects or specification dicts
                to create the Spaces that go into the APIMethodRecords.

        Returns:
            Set[DataOpRecord]: A set of DataOpRecords with which we should start the building
                process.
        """
        if input_spaces is None:
            input_spaces = {}

        for api_method_name, (in_op_records, _) in sorted(self.api.items()):
            api_method_rec = self.root_component.api_methods[api_method_name]
            spaces = []
            for param_name in api_method_rec.input_names:
                if self.root_component.api_method_inputs[param_name] == "flex":
                    if param_name in input_spaces:
                        spaces.append((param_name, input_spaces[param_name]))
                        self.root_component.api_method_inputs[param_name] = Space.from_spec(input_spaces[param_name])
                elif isinstance(self.root_component.api_method_inputs[param_name], Space):
                    if param_name in input_spaces:
                        spaces.append((param_name, self.root_component.api_method_inputs[param_name]))
                else:
                    if self.root_component.api_method_inputs[param_name] == "*flex":
                        if param_name in input_spaces:
                            for i, s in enumerate(force_list(input_spaces[param_name])):
                                spaces.append((param_name+"-"+str(i), s))
                                self.root_component.api_method_inputs[param_name+"["+str(i)+"]"] = Space.from_spec(s)
                    elif self.root_component.api_method_inputs[param_name] == "**flex":
                        if param_name in input_spaces:
                            for k in sorted(input_spaces[param_name].keys()):
                                spaces.append((param_name+"-"+k, input_spaces[param_name][k]))
                                self.root_component.api_method_inputs[param_name+"["+k+"]"] = \
                                    Space.from_spec(input_spaces[param_name][k])
                    else:
                        assert param_name in input_spaces
                        spaces.append((param_name, input_spaces[param_name]))
                        self.root_component.api_method_inputs[param_name] = Space.from_spec(input_spaces[param_name])
            assert len(spaces) == len(in_op_records)

            # Create the placeholders and store them in the given DataOpRecords.
            for i, (name, space) in enumerate(spaces):
                # Space is dependent on the variables of some sub-component (wait with the construction of the
                # placeholder until the component is variable-complete).
                if isinstance(space, str) and re.match(r'^variables:', space):
                    in_op_records[i].space = space
                    self.op_recs_depending_on_variables.add(in_op_records[i])
                    continue

                # Construct Space from a spec.
                elif not isinstance(space, Space):
                    space = Space.from_spec(space)

                in_op_records[i].space = space

                in_op_records[i].op = self.get_placeholder(
                    name=name, space=space,
                    component=next(iter(in_op_records[0].next)).column.component
                )
                self.op_records_to_process.add(in_op_records[i])

    def get_placeholder(self, name, space, component):
        """
        Generates one or more placeholders given a name, space and a component (for device inference).

        Args:
            name (str): The name of the placeholder to create.
            space (spec(Space)): The Space object to generate the placeholder for.

            component (Component): The Component into which the placeholder will go (needed  for automatic device
                inference).

        Returns:
            DataOp: The generated placeholder(s) as a DataOp (e.g. DataOpTuple, SingleDataOp, etc..).
        """
        if name in self.placeholders:
            return self.placeholders[name]

        device = self.get_device(component)  #, variables=True)
        placeholder = None
        space = Space.from_spec(space)
        if get_backend() == "tf":
            with tf.device(device):
                placeholder = space.get_variable(name=name, is_input_feed=True)
        elif get_backend() == "pytorch":
                placeholder = space.get_variable(name=name, is_input_feed=True, is_python=True)
        self.placeholders[name] = placeholder
        return placeholder

    def build_component_when_input_complete(self, component, check_sub_components=True):
        graph_fn_requiring_var_completeness = [gf.name for gf in component.graph_fns.values() if
                                               gf.requires_variable_completeness is True]
        # Not input complete yet -> Check now.
        if component.input_complete is False or component.built is False:
            component.check_input_completeness()
            # Call `when_input_complete` once on that Component.
            if component.input_complete is True:
                self.logger.debug("Component {} is input-complete; Spaces per API-method input parameter are: {}".
                                  format(component.name, component.api_method_inputs))
                device = self.get_device(component, variables=True)
                # This builds variables which would have to be done either way:
                call_time = time.perf_counter()
                # If the Component throws a Space checking error, catch it here and perform the proper debugging
                # routine.
                try:
                    component.when_input_complete(
                        input_spaces=None, action_space=self.action_space, device=device,
                        summary_regexp=self.summary_spec["summary_regexp"]
                    )
                except RLGraphSpaceError as e:
                    # Should we plot the subgraph that lead to this error?
                    if get_config().get("GRAPHVIZ_RENDER_BUILD_ERRORS", True) is True:
                        op_rec = e.space.op_rec_ref
                        assert op_rec is not None
                        draw_sub_meta_graph_from_op_rec(op_rec, meta_graph=self.meta_graph)
                    # Reraise e.
                    raise e

                self.var_call_times.append(time.perf_counter() - call_time)
                # Call all no-input graph_fns of the new Component.
                for no_in_col in component.no_input_graph_fn_columns:
                    # Do not call _variables (only later, when Component is also variable-complete).
                    if no_in_col.graph_fn.__name__ not in graph_fn_requiring_var_completeness:
                        self.run_through_graph_fn_with_device_and_scope(no_in_col)
                        # Keep working with the generated output ops.
                        self.op_records_to_process.update(no_in_col.out_graph_fn_column.op_records)

        if component.input_complete is True and component.check_variable_completeness():
            # The graph_fn _variables has some in-op-columns that need to be run through the function.
            for graph_fn_name in graph_fn_requiring_var_completeness:
                graph_fn_rec = component.graph_fns[graph_fn_name]
                # TODO: Think about only running through no-input-graph-fn once, no matter how many in-op-columns it has.
                # TODO: Then link the first in-op-column (empty) to all out-op-columns.
                for i, in_op_col in enumerate(graph_fn_rec.in_op_columns):
                    if in_op_col.already_sent is False and in_op_col.is_complete():
                        self.run_through_graph_fn_with_device_and_scope(in_op_col)
                        # If graph_fn_rec doesn't know about the out-op-col yet, add it.
                        if len(graph_fn_rec.out_op_columns) <= i:
                            assert len(graph_fn_rec.out_op_columns) == i  # make sure, it's really just one col missing
                            graph_fn_rec.out_op_columns.append(in_op_col.out_graph_fn_column)
                        self.op_records_to_process.update(graph_fn_rec.out_op_columns[i].op_records)

            if check_sub_components is True:
                # Check variable-completeness and actually call the _variable graph_fn if not already done so.
                # Collect sub-components and build them as well if they just became variable-complete.
                sub_components = component.sub_components.values()
                sub_components_not_var_complete = set()
                for sub_component in sub_components:
                    if sub_component.variable_complete is False:
                        sub_components_not_var_complete.add(sub_component)

                for sub_component in sub_components_not_var_complete:
                    self.build_component_when_input_complete(sub_component)

            # Now that the component is variable-complete, the parent may have become variable-complete as well.
            if component.parent_component is not None and component.parent_component.variable_complete is False:
                self.build_component_when_input_complete(component.parent_component, check_sub_components=False)

    def run_through_graph_fn_with_device_and_scope(self, op_rec_column, create_new_out_column=None):
        """
        Runs through a graph_fn with the given ops and thereby assigns a device (Component's device or GraphBuilder's
        default) to the ops generated by a graph_fn.

        Args:
            op_rec_column (DataOpRecordColumnIntoGraphFn): The column of DataOpRecords to be fed through the
                graph_fn.
            create_new_out_column (bool): Whether to produce the out op-record column (or use the one already in
                the meta-graph). If True and the `op_rec_column` already links to an out op-rec column, raises
                an error.
                Default: False.
        """
        if op_rec_column.already_sent is not False:
            raise RLGraphBuildError(
                "op_rec_column ID={} already sent through graph_fn '{}'! Cannot do so again.".format(
                    op_rec_column.id, op_rec_column.graph_fn.__name__)
            )

        # Get the device for the ops generated in the graph_fn (None for custom device-definitions within the graph_fn).
        device = self.get_device(op_rec_column.component, variables=False)

        if get_backend() == "tf":
            # TODO: Write custom scope generator for devices (in case None, etc..).
            if device is not None:
                # Assign proper device to all ops created in this context manager.
                with tf.device(device):
                    # Name ops correctly according to our Component hierarchy.
                    with tf.name_scope(op_rec_column.component.global_scope +
                                       ('/' if op_rec_column.component.global_scope else "")):
                        self.logger.info(
                            "Assigning device '{}' to graph_fn '{}' (scope '{}').".
                            format(device, op_rec_column.graph_fn.__name__, op_rec_column.component.global_scope)
                        )
                        out_op_rec_column = self.run_through_graph_fn(
                            op_rec_column, create_new_out_column=create_new_out_column
                        )
                        op_rec_column.out_graph_fn_column = out_op_rec_column
            else:
                # Name ops correctly according to our Component hierarchy.
                with tf.name_scope(op_rec_column.component.global_scope +
                                   ('/' if op_rec_column.component.global_scope else "")):
                    out_op_rec_column = self.run_through_graph_fn(
                        op_rec_column, create_new_out_column=create_new_out_column
                    )
                    op_rec_column.out_graph_fn_column = out_op_rec_column

            # Store assigned names for debugging.
            if device is not None:
                if device not in self.device_component_assignments:
                    self.device_component_assignments[device] = [str(op_rec_column.graph_fn.__name__)]
                else:
                    self.device_component_assignments[device].append(str(op_rec_column.graph_fn.__name__))

        elif get_backend() == "pytorch":
            # No device handling via decorators.
            out_op_rec_column = self.run_through_graph_fn(
                op_rec_column, create_new_out_column=create_new_out_column
            )
            op_rec_column.out_graph_fn_column = out_op_rec_column

        # Tag column as already sent through graph_fn.
        op_rec_column.already_sent = True
        return op_rec_column.out_graph_fn_column

    def get_device(self, component, variables=False):
        """
        Determines and returns a device based on a given Component (or `self.default_device`).
        Also does some sanity checking against our `device_strategy`.

        Args:
            component (Component): The Component to check for a defined device.
            variables (bool): Whether the device is for the variables of the Component (vs the ops).

        Returns:
            str: The device to use for the component (its ops or variables or both).
        """
        # Component specifies it's own device: Use that.
        # Then follow our device_map.
        # Last resort: Use `self.default_device` (may be None).
        device = component.device
        # Try a map lookup via global-scope of the component.
        if device is None:
            # Sort by scope-length (such that the most specific assignments have priority).
            for key in sorted(self.device_map.keys(), key=len, reverse=True):
                if re.search(r'^{}\b'.format(key), component.global_scope):
                    device = self.device_map[key]
                    break
            else:
                device = self.default_device
        # Device is specific to whether we are creating variables or ops.
        if isinstance(device, dict):
            device = device.get("variables", None) if variables is True else device.get("ops", None)

        # If device is local, but not available, use the default device (or None).
        # TODO rethink handling device maps
        # if device is not None and not re.match(r'^/job:', device) and device not in self.available_devices:
        #     device = self.device_map.get(component.name, self.default_device)
        # Device is specific to whether we are creating variables or ops.
        if isinstance(device, dict):
            device = device.get("variables", None) if variables is True else device.get("ops", None)

        return device

    def _run_in_context(self, graph_fn, component, *args, **kwargs):
        is_build_time = self.phase == "building"
        if is_build_time and TraceContext.ACTIVE_CALL_CONTEXT is False:
            call_time = time.perf_counter()
            TraceContext.ACTIVE_CALL_CONTEXT = True
            TraceContext.CONTEXT_START = call_time

        component.start_summary_ops_buffer()
        ops = graph_fn(component, *args, **kwargs)
        summary_ops = component.pop_summary_ops_buffer()
        if is_build_time and TraceContext.ACTIVE_CALL_CONTEXT is True:
            self.graph_call_times.append(time.perf_counter() - TraceContext.CONTEXT_START)
            TraceContext.CONTEXT_START = None
            TraceContext.ACTIVE_CALL_CONTEXT = False

        return ops, summary_ops

    def run_through_graph_fn(self, op_rec_column, create_new_out_column=None):
        """
        Pushes all ops in the column through the respective graph_fn (graph_fn-spec and call-options are part of
        the column).
        Call options include flattening ops, flattening+splitting ops and (when splitting) adding the auto-generated
        flat key as first parameter to the different (split) calls of graph_fn.
        After the call, the already existing output column is populated with the actual results.

        Args:
            op_rec_column (DataOpRecordColumnIntoGraphFn): The column of DataOpRecords to be fed through the
                graph_fn.
            create_new_out_column (Optional[bool]): If given, whether to produce the out op-record column
                (or use the one already in the meta-graph). If True and the `op_rec_column` already links to an out
                op-rec column, raises an error.
                Default: None, meaning only create a new column if one does not exist.

        Returns:
            DataOpRecordColumnFromGraphFn: The op-record column coming out of the graph_fn. This column may have
                already existed in the meta-graph before the graph_fn call or may have been generated during this
                call (if `create_new_out_column` is True).
        """
        args = [r.op for r in op_rec_column.op_records if r.kwarg is None]
        kwargs = {r.kwarg: r.op for r in op_rec_column.op_records if r.kwarg is not None}
        assert all(op is not None for op in args)  # just make sure

        # Build the ops from this input-combination.
        # Flatten input items.
        # print("calling graph_fn = ", op_rec_column.graph_fn)
        # print("args = ", args)
        # print("kwargs = ", kwargs)
        if op_rec_column.flatten_ops is not False:
            flattened_args, flattened_kwargs = op_rec_column.flatten_input_ops(*args, **kwargs)
            # Split into SingleDataOps?
            if op_rec_column.split_ops:
                split_args_and_kwargs = op_rec_column.split_flattened_input_ops(*flattened_args, **flattened_kwargs)
                # There is some splitting to do. Call graph_fn many times (one for each split).
                if isinstance(split_args_and_kwargs, FlattenedDataOp):
                    ops = {}
                    summary_ops = []
                    num_return_values = -1
                    for key, params in split_args_and_kwargs.items():
                        params_args = params[0]
                        params_kwargs = params[1]

                        ret_ops, ret_summary_ops = self._run_in_context(
                            op_rec_column.graph_fn, op_rec_column.component, *params_args, **params_kwargs)
                        summary_ops.extend(ret_summary_ops)
                        ops[key] = force_tuple(ret_ops)

                        if num_return_values >= 0 and num_return_values != len(ops[key]):
                            raise RLGraphError(
                                "Different split-runs through {} do not return the same number of values!".
                                format(op_rec_column.graph_fn.__name__)
                            )
                        num_return_values = len(ops[key])

                    # Un-split the results dict into a tuple of `num_return_values` slots.
                    un_split_ops = []
                    for i in range(num_return_values):
                        dict_with_singles = FlattenedDataOp()
                        for key in split_args_and_kwargs.keys():
                            dict_with_singles[key] = ops[key][i]
                        un_split_ops.append(dict_with_singles)
                    ops = tuple(un_split_ops)

                # No splitting to do: Pass everything as-is.
                else:
                    split_args, split_kwargs = split_args_and_kwargs[0], split_args_and_kwargs[1]
                    ops, summary_ops = self._run_in_context(
                        op_rec_column.graph_fn, op_rec_column.component, *split_args, **split_kwargs)
            else:
                ops, summary_ops = self._run_in_context(op_rec_column.graph_fn, op_rec_column.component, *flattened_args, **flattened_kwargs)
        # Just pass in everything as-is.
        else:
<<<<<<< HEAD
            if is_build_time and TraceContext.ACTIVE_CALL_CONTEXT is False:
                call_time = time.perf_counter()
                TraceContext.ACTIVE_CALL_CONTEXT = True
                TraceContext.CONTEXT_START = call_time

            ops = op_rec_column.graph_fn(op_rec_column.component, *args, **kwargs)
            if is_build_time and TraceContext.ACTIVE_CALL_CONTEXT is True:
                self.graph_call_times.append(time.perf_counter() - TraceContext.CONTEXT_START)
                TraceContext.CONTEXT_START = None
                TraceContext.ACTIVE_CALL_CONTEXT = False

=======
            ops, summary_ops = self._run_in_context(op_rec_column.graph_fn, op_rec_column.component, *args, **kwargs)
>>>>>>> c2d6b4b5
        # Make sure everything coming from a computation is always a tuple (for out-Socket indexing).
        ops = force_tuple(ops)

        # Always un-flatten all return values. Otherwise, we would allow Dict Spaces
        # with '/' keys in them, which is not allowed.
        ops = op_rec_column.unflatten_output_ops(*ops)

        # Should we create a new out op-rec column?
        if create_new_out_column is not False:
            # Assert that we don't have an out column already (wouldn't make sense).
            if create_new_out_column is True and op_rec_column.out_graph_fn_column is not None:
                raise RLGraphError(
                    "New DataOpRecordColumnFromGraphFn requested, but one already exists in in-column "
                    "{}!".format(op_rec_column)
                )
            if op_rec_column.out_graph_fn_column is None:
                out_graph_fn_column = DataOpRecordColumnFromGraphFn(
                    len(ops), component=op_rec_column.component, graph_fn_name=op_rec_column.graph_fn.__name__,
                    in_graph_fn_column=op_rec_column, summary_ops=summary_ops
                )
            else:
                out_graph_fn_column = op_rec_column.out_graph_fn_column
        else:
            assert op_rec_column.out_graph_fn_column is not None,\
                "ERROR: DataOpRecordColumnFromGraphFn for in-column {} is None!".format(op_rec_column)
            out_graph_fn_column = op_rec_column.out_graph_fn_column

        # 0 return values or a single None as 1 return value?
        if ops == ():
            if len(out_graph_fn_column.op_records) == 1:
                ops = (None,)

        # Make sure the number of returned ops matches the number of op-records in the next column.
        # TODO: instead of backend check, do a build mode check here.
        # Define-by-run may return Nothing or None which is not an Op.
        if get_backend() == "tf":
            assert len(ops) == len(out_graph_fn_column.op_records), \
                "ERROR: Number of returned values of graph_fn '{}/{}' ({}) does not match the number of op-records " \
                "({}) reserved for the return values of the method!".format(
                    op_rec_column.component.name, op_rec_column.graph_fn.__name__, len(ops),
                    len(out_graph_fn_column.op_records)
                )
            # Replace graph_fn-returned Nones with no_op().
            ops = tuple([tf.no_op() if o is None else o for o in ops])

        # Determine the Spaces for each out op and then move it into the respective op and Space slot of the
        # out_graph_fn_column.
        for i, op in enumerate(ops):
            space = get_space_from_op(op)
            # Make sure the receiving op-record is still empty.
            assert out_graph_fn_column.op_records[i].op is None
            out_graph_fn_column.op_records[i].op = op
            out_graph_fn_column.op_records[i].space = space
            # Assign op-rec property in Space so we have a backref in case the Space causes an error during
            # sanity checking.
            if space:  # could be 0
                space.op_rec_ref = out_graph_fn_column.op_records[i]
        out_graph_fn_column.summary_ops = summary_ops

        return out_graph_fn_column

    @staticmethod
    def count_trainable_parameters():
        """
        Counts the number of trainable parameters (e.g. tf.Variables) to get a rough idea of how complex
        our Model is.

        Returns:
            int: The number of trainable parameters in the graph.
        """
        num_trainable_parameters = 0
        if get_backend() == "tf":
            for variable in tf.trainable_variables():
                num_trainable_parameters += get_shape(variable, flat=True)

        return num_trainable_parameters

    @staticmethod
    def count_ops():
        """
        Counts the number of all backend-specific ops present in the graph. This includes variables and placeholders.

        Returns:
            int: The number of backend-specific ops in the graph.
        """
        if get_backend() == "tf":
            return len(tf.get_default_graph().as_graph_def().node)
        return 0

    def sanity_check_build(self, still_building=False):
        """
        Checks whether some of the root component's API-method output columns contain ops that are still None.
        """
        for api_method_rec in self.root_component.api_methods.values():
            # Ignore `variables` API-method for now.
            if api_method_rec.name == "variables":
                continue
            for out_op_column in api_method_rec.out_op_columns:
                for op_rec in out_op_column.op_records:
                    if op_rec.op is None:
                        try:
                            #draw_sub_meta_graph_from_op_rec(op_rec, self.meta_graph)
                            self._analyze_none_op(op_rec)
                        except RLGraphBuildError as e:
                            if still_building:
                                print("Found problem in build process (causing a build-deadlock):")
                            raise e  # TODO: do something else with this error?

    def _analyze_none_op(self, op_rec):
        """
        Args:
            op_rec (DataOpRecord): The op-rec to analyze for errors (whose `op` property is None).

        Raises:
            RLGraphError: After the problem has been identified.
        """
        initial_op_rec = op_rec  # For debugging purposes.
        # Step via `previous` through the graph backwards.
        while True:
            previous_op_rec = op_rec.previous
            # Hit a graph_fn. Jump to incoming column.
            if previous_op_rec is None:
                # We have reached the beginning of the graph with a "variables:.."-dependent Space, so no op expected
                # yet.
                if isinstance(op_rec.space, str) and re.match(r'^variables:.+', op_rec.space):
                    assert False, "  Needs error message here!"

                else:
                    assert isinstance(op_rec.column, DataOpRecordColumnFromGraphFn),\
                        "ERROR: If previous op-rec is None, column must be of type `DataOpRecordColumnFromGraphFn` " \
                        "(but is type={})!".format(type(op_rec.column).__name__)
                    # All op-recs going into this graph_fn have actual ops.
                    # -> We know now that this graph_fn is only not called because the Component is either
                    # input-incomplete or variable-incomplete.
                    if op_rec.column.in_graph_fn_column.is_complete():
                        if op_rec.column.component.input_complete is False:
                            self._analyze_input_incomplete_component(op_rec.column.component)
                        else:
                            assert op_rec.column.component.variable_complete is False and \
                                   op_rec.column.in_graph_fn_column.requires_variable_completeness is True, \
                                   "ERROR: Component '{}' was expected to be either input-incomplete or " \
                                   "variable-incomplete!".format(op_rec.column.component.global_scope)
                            self._analyze_variable_incomplete_component(op_rec.column.component)
                    else:
                        # Take as an example None op the first incoming one that's None as well.
                        empty_in_op_recs = list(or_ for or_ in op_rec.column.in_graph_fn_column.op_records if or_.op is None)
                        if len(empty_in_op_recs) > 0:
                            previous_op_rec = empty_in_op_recs[0]
                        # All op-recs have actual ops -> .
                        else:
                            pass  # TODO: complete logic
            # Continue with new op-record.
            op_rec = previous_op_rec

    def _analyze_input_incomplete_component(self, component):
        """
        Analyzes why a component is input-incomplete and what we can further track back from it
        (e.g. maybe there is another one before that that is also input-incomplete).

        Args:
            component (Component): The defunct Component to analyze.

        Raises:
            RLGraphError: After the problem has been identified.
        """
        self.investigated_input_incomplete_components.add(component)
        # Find any input-param that has no Space defined.
        incomplete_input_args = list(name for name, space in component.api_method_inputs.items() if space is None)
        assert len(incomplete_input_args) > 0,\
            "ERROR: Expected at least one input-arg of '{}' to be without Space-definition!".\
            format(component.global_scope)
        incomplete_arg = incomplete_input_args[0]
        ## Either we are blocked by ourselves (API-method calling another one of the same Component (internal deadlock)).
        #internal_deadlock = False
        # Now loop through all of the Component's API-methods and look for all calls using `incomplete_arg`.
        # If they are all coming from the same Component -> internal deadlock.
        # If at least one is coming from another component -> follow that one via this very method.
        # TODO: What if there is external deadlock? Two components
        calls_using_incomplete_arg = 0
        components_making_calls_with_incomplete_arg = set()
        for api_method_name, api_method_rec in component.api_methods.items():
            # Found a call with `incomplete_arg`.
            if incomplete_arg in api_method_rec.input_names and len(api_method_rec.in_op_columns) > 0:
                calls_using_incomplete_arg += len(api_method_rec.in_op_columns)
                for call_column in api_method_rec.in_op_columns:
                    for op_rec in call_column.op_records:
                        assert op_rec.previous is not None
                        components_making_calls_with_incomplete_arg.add(op_rec.previous.column.component)

        must_be_complete_suggestion = \
            "If the space for this arg is not important in creating variables for this component, try flagging the " \
            "API-methods that use this arg via the `must_be_complete=False` flag."

        # What if incomplete_arg was never used in any calls?
        # Then that's the reason, why this component is input-incomplete.
        if calls_using_incomplete_arg == 0:
            raise RLGraphBuildError(
                "The call argument '{}' in Component '{}' was never used in any calls to any API-method of this "
                "component! Thus, the component remains input-incomplete. "
                "{}".format(incomplete_arg, component.global_scope, must_be_complete_suggestion)
            )
        # Only this very component uses this call arg -> "Inner deadlock".
        elif len(components_making_calls_with_incomplete_arg) == 1 and \
                component in components_making_calls_with_incomplete_arg:
            raise RLGraphBuildError(
                "Component '{}' has a circular dependency via API call arg '{}'! Only this component ever makes "
                "calls using this arg, so it can never become input-complete. "
                "{}".format(component.global_scope, incomplete_arg, must_be_complete_suggestion)
            )
        # Some other component(s) use this call arg, but they might be input-incomplete themselves.
        else:
            for calling_component in components_making_calls_with_incomplete_arg:
                if calling_component is component:
                    continue
                # Assume that the caller is input-incomplete itself.
                assert calling_component.input_complete is False
                # Continue investigating why this one is input incomplete.

    def _analyze_variable_incomplete_component(self, component):
        """
        Analyzes why a component is variable-incomplete (one of its children is not input-complete) and keeps tracking
        the root cause for this problem.

        Args:
            component (Component): The defunct Component to analyze.

        Raises:
            RLGraphError: After the problem has been identified.
        """
        # Find the sub-component that's input-incomplete and further track that one.
        for sub_component in component.get_all_sub_components(exclude_self=True):
            if sub_component.input_complete is False:
                self._analyze_input_incomplete_component(sub_component)

    def get_execution_inputs(self, *api_method_calls):
        """
        Creates a fetch-dict and a feed-dict for a graph session call.

        Args:
            api_method_calls (dict): See `rlgraph.graphs.graph_executor` for details.

        Returns:
            Tuple[list,dict]: Fetch-list, feed-dict with relevant args.
        """
        fetch_dict = {}
        feed_dict = {}

        for api_method_call in api_method_calls:
            if api_method_call is None:
                continue

            api_method_name = api_method_call
            params = []
            return_ops = None

            # Call is defined by a list/tuple of [method], [input params], [return_ops]?
            if isinstance(api_method_call, (list, tuple)):
                api_method_name = api_method_call[0] if not callable(api_method_call[0]) else \
                    api_method_call[0].__name__
                # If input is one dict: Check first placeholder for being a dict as well and if so, do a normal 1:1
                # mapping, otherwise, roll out the input dict as a list.
                if isinstance(api_method_call[1], dict) and \
                        not isinstance(self.api[api_method_name][0][0].op, DataOpDict):
                    params = [v for k, v in sorted(api_method_call[1].items())]
                else:
                    params = force_list(api_method_call[1])

                return_ops = force_list(api_method_call[2]) if len(api_method_call) > 2 and \
                                                               api_method_call[2] is not None else None
            # Allow passing the function directly
            if callable(api_method_call):
                api_method_name = api_method_call.__name__

            if api_method_name not in self.api:
                raise RLGraphError("No API-method with name '{}' found!".format(api_method_name))

            # API returns a dict.
            if len(self.api[api_method_name][1]) > 0 and self.api[api_method_name][1][0].kwarg is not None:
                for op_rec in self.api[api_method_name][1]:
                    if return_ops is None or op_rec.kwarg in return_ops:
                        if api_method_name not in fetch_dict:
                            fetch_dict[api_method_name] = {}
                        flat_ops = flatten_op(op_rec.op, mapping=lambda o: o.op if isinstance(o, DataOpRecord) else o)
                        fetch_dict[api_method_name][op_rec.kwarg] = unflatten_op(flat_ops)

                if return_ops is not None:
                    assert all(op in fetch_dict[api_method_name] for op in return_ops),\
                        "ERROR: Not all wanted return_ops ({}) are returned by API-method `api_method_call`!".format(
                        return_ops)
            # API returns a tuple.
            else:
                fetch_dict[api_method_name] = [op_rec.op for i, op_rec in enumerate(self.api[api_method_name][1]) if
                                               return_ops is None or i in return_ops]
                if return_ops is not None:
                    assert len(fetch_dict[api_method_name]) == len(return_ops),\
                        "ERROR: Not all wanted return_ops ({}) are returned by API-method `api_method_call`!".format(
                        return_ops)

            for i, param in enumerate(params):
                if param is None:
                    assert len(self.api[api_method_name][0]) == i, \
                        "ERROR: More input params given ({}) than expected ({}) for call to '{}'!". \
                        format(len(params), len(self.api[api_method_name][0]), api_method_name)
                    break

                # TODO: What if len(params) < len(self.api[api_method][0])?
                # Need to handle default API-method params also for the root-component (this one).
                if len(self.api[api_method_name][0]) <= i:
                    raise RLGraphError(
                        "API-method with name '{}' only has {} input parameters! You passed in "
                        "{}.".format(api_method_name, len(self.api[api_method_name][0]), len(params))
                    )

                placeholder = self.api[api_method_name][0][i].op  # 0=input op-recs; i=ith input op-rec
                if isinstance(placeholder, ContainerDataOp):
                    flat_placeholders = flatten_op(placeholder)
                    for flat_key, value in flatten_op(param).items():
                        feed_dict[flat_placeholders[flat_key]] = value
                # Special case: Get the default argument for this arg.
                # TODO: Support API-method's kwargs here as well (mostly useful for test.test).
                #elif param is None:
                #    feed_dict[placeholder] = self.root_component.api_methods[api_method_call].default_values[i]
                else:
                    feed_dict[placeholder] = param

        return fetch_dict, feed_dict

    def execute_define_by_run_op(self, api_method, params=None):
        """
        Executes an API method by simply calling the respective function
        directly with its parameters to trigger an eager call-chain through the graph.

        Args:
            api_method (str): Name of api-method.
            params (Optional[list]): Optional arguments.

        Returns:
            any: Results of executing this api-method.
        """
        # Reset call profiler.
        Component.reset_profile()
        if api_method not in self.api:
            raise RLGraphError("No API-method with name '{}' found!".format(api_method))

        if params is not None:
            if api_method in self.root_component.synthetic_methods:
                return self.root_component.api_fn_by_name[api_method](self.root_component, *params)
            else:
                return self.root_component.api_fn_by_name[api_method](*params)
        else:
            if api_method in self.root_component.synthetic_methods:
                return self.root_component.api_fn_by_name[api_method](self.root_component)
            else:
                return self.root_component.api_fn_by_name[api_method]()

    def execute_define_by_run_graph_fn(self, component, graph_fn, options, *args, **kwargs):
        """
        Executes a graph_fn in define by run mode.

        Args:
            component (Component): Component this graph_fn is eecuted on.
            graph_fn (callable): Graph function to execute.
            options (dict): Execution options.
        Returns:
            any: Results of executing this graph-fn.
        """
        flatten_ops = options.pop("flatten_ops", False)
        split_ops = options.pop("split_ops", False)
        add_auto_key_as_first_param = options.pop("add_auto_key_as_first_param", False)

        # No container arg handling.
        if not flatten_ops:
            return graph_fn(component, *args, **kwargs)
        else:
            # Flatten and identify containers for potential splits.
            flattened_args = []

            # Was there actually any flattening
            args_actually_flattened = False
            for arg in args:
                if isinstance(arg, (Dict, dict, tuple)) or isinstance(arg, Dict) or isinstance(arg, tuple):
                    flattened_args.append(define_by_run_flatten(arg))
                    args_actually_flattened = True
                else:
                    flattened_args.append(arg)

            flattened_kwargs = {}
            if len(kwargs) > 0:
                for key, arg in kwargs.items():
                    if isinstance(arg, dict) or isinstance(arg, Dict) or isinstance(arg, tuple):
                        flattened_kwargs[key] = define_by_run_flatten(arg)
                        args_actually_flattened = True
                    else:
                        flattened_kwargs[key] = arg

            # If splitting args, split then iterate and merge. Only split if some args were actually flattened.
            if args_actually_flattened:
                split_args_and_kwargs = define_by_run_split_args(add_auto_key_as_first_param,
                                                                 *flattened_args, **flattened_kwargs)

                # Idea: Unwrap light flattening by iterating over flattened args and reading out "" where possible
                if split_ops and isinstance(split_args_and_kwargs, OrderedDict):
                    # Args were actually split.
                    ops = {}
                    num_return_values = -1
                    for key, params in split_args_and_kwargs.items():
                        # Are there any kwargs?
                        if isinstance(params, tuple):
                            params_args = params[0]
                            params_kwargs = params[1]
                        else:
                            params_args = params
                            params_kwargs = {}
                        ops[key] = graph_fn(component, *params_args, **params_kwargs)
                        if hasattr(ops[key], "shape"):
                            num_return_values = 1
                        else:
                            num_return_values = len(ops[key])

                    # Un-split the results dict into a tuple of `num_return_values` slots.
                    un_split_ops = []
                    for i in range(num_return_values):
                        dict_with_singles = OrderedDict()
                        for key in split_args_and_kwargs.keys():
                            # Use tensor as is.
                            if hasattr(ops[key], "shape"):
                                dict_with_singles[key] = ops[key]
                            else:
                                dict_with_singles[key] = ops[key][i]
                        un_split_ops.append(dict_with_singles)

                    flattened_ret = tuple(un_split_ops)
                else:
                    if isinstance(split_args_and_kwargs, OrderedDict):
                        flattened_ret = graph_fn(component, split_args_and_kwargs)
                    else:
                        # Args and kwargs tuple.
                        split_args = split_args_and_kwargs[0]
                        split_kwargs = split_args_and_kwargs[1]
                        # Args did not contain deep nested structure so
                        flattened_ret = graph_fn(component, *split_args, **split_kwargs)

                # If result is a raw tensor, return as is.
                if get_backend() == "pytorch":
                    if isinstance(flattened_ret, torch.Tensor):
                        return flattened_ret

                unflattened_ret = []
                for i, op in enumerate(flattened_ret):
                    # Try to re-nest ordered-dict it.
                    if isinstance(op, OrderedDict):
                        unflattened_ret.append(define_by_run_unflatten(op))
                    # All others are left as-is.
                    else:
                        unflattened_ret.append(op)

                # Return unflattened results.
                return unflattened_ret[0] if len(unflattened_ret) == 1 else unflattened_ret
            else:
                # Just pass in args and kwargs because not actually flattened, with or without default key.
                if add_auto_key_as_first_param:
                    ret = graph_fn(component, "", *args, **kwargs)
                else:
                    ret = graph_fn(component, *args, **kwargs)
                return define_by_run_unpack(ret)

    def build_define_by_run_graph(self, meta_graph, input_spaces, available_devices,
                                  device_strategy="default", default_device=None, device_map=None):
        """
        Builds a graph for eager or define by run execution. This primarily consists of creating variables through
        the component hierarchy by pushing the input spaces  through the graph.

          Args:
            meta_graph (MetaGraph): MetaGraph to build to backend graph.
            input_spaces (dict): Input spaces to build for.
            available_devices (list): Devices which can be used to assign parts of the graph
                during the graph build.
            device_strategy (Optional[str]): Device strategy.
            default_device (Optional[str]): Default device identifier.
            device_map (Optional[Dict]): Dict of Component names mapped to device names to place the Component's ops.
        """
        # Time the build procedure.
        time_start = time.perf_counter()
        assert meta_graph.build_status, "ERROR: Meta graph must be built to build backend graph."
        self.root_component = meta_graph.root_component
        self.graph_call_times = []
        self.var_call_times = []
        self.api = meta_graph.api
        self.num_meta_ops = meta_graph.num_ops

        # Set devices usable for this graph.
        self.available_devices = available_devices
        self.device_strategy = device_strategy
        self.default_device = default_device
        self.device_map = device_map or {}
        self.phase = "building"
        TraceContext.DEFINE_BY_RUN_CONTEXT = "building"

        # TODO device strategy in pytorch?
        # Build full registry of callable methods on root component.
        for member in inspect.getmembers(self.root_component):
            name, method = (member[0], member[1])

            # N.b. this means _graph_fns are not directly callable here, just api functions.
            if name not in self.root_component.api_fn_by_name and name in self.api:
                self.root_component.api_fn_by_name[name] = method

        # Create the first actual ops based on the input-spaces.
        # Some ops can only be created later when variable-based-Spaces are known (op_recs_depending_on_variables).
        self.build_input_space_ops(input_spaces)

        # Collect all components and add those op-recs to the set that are constant.
        components = self.root_component.get_all_sub_components(exclude_self=False)
        for component in components:
            component.graph_builder = self  # point to us.
            self.op_records_to_process.update(component.constant_op_records)
            # Check whether the Component is input-complete (and build already if it is).
            self.build_component_when_input_complete(component)

        op_records_list = self._sort_op_recs(self.op_records_to_process)
        iterations = self._build(op_records_list)

        # Set execution mode in components to change `call` behaviour to direct function evaluation.
        self.root_component.propagate_sub_component_properties(properties=dict(execution_mode="define_by_run"))

        # Call post build logic.
        self.root_component._post_build(self.root_component)

        time_build = time.perf_counter() - time_start
        self.logger.info("Define-by-run computation-graph build completed in {} s ({} iterations).".
                         format(time_build, iterations))
        build_overhead = time_build - sum(self.graph_call_times) - sum(self.var_call_times)
        TraceContext.DEFINE_BY_RUN_CONTEXT = "execution"
        return dict(
            build_overhead=build_overhead,
            total_build_time=time_build,
            op_creation=sum(self.graph_call_times),
            var_creation=sum(self.var_call_times)
        )

    def _build(self, op_records_list):
        """
        Private implementation of the main build loop. For docs, see the respective build
        methods.
        """
        loop_counter = 0
        while len(op_records_list) > 0:
            # In this iteration, do we still have API-method op-recs (which are part of columns that go into or come
            # from API-methods).
            have_api_method_recs = any(
                isinstance(or_.column, (DataOpRecordColumnIntoAPIMethod, DataOpRecordColumnFromAPIMethod)) for or_ in
                op_records_list
            )
            # Keep track of the highest nesting-level (depth of a component in the parent/child-component-tree) for
            # a called graph_fn. Graph_fns with a lower nesting level will not be called in the same iteration.
            # This allows for careful progress through the graph_fn-calls in case API methods of
            # input/variable-incomplete components are called within these graph_fns (to be avoided at all costs
            # as it will fail the build).
            highest_nesting_of_called_graph_fn_column = -1

            # Collect op-recs to process in the next iteration.
            self.op_records_to_process = set()

            # Set of Components that have been tried last to get input-complete. If build gets stuck, it'll be because
            # of the Components in this set.
            non_complete_components = set()
            for op_rec in op_records_list:  # type: DataOpRecord
                # There are next records:
                if len(op_rec.next) > 0:
                    # Push actual op and Space forward one op-rec at a time.
                    for next_op_rec in self._sort_op_recs(op_rec.next):  # type: DataOpRecord
                        # Assert that next-record's `previous` field points back to op_rec.
                        assert next_op_rec.previous is op_rec, \
                            "ERROR: Op-rec {} in meta-graph has {} as next, but {}'s previous field points to {}!". \
                            format(op_rec, next_op_rec, next_op_rec, next_op_rec.previous)
                        # If not last op in this API-method -> continue.
                        if next_op_rec.is_terminal_op is False:
                            assert next_op_rec.op is None or is_constant(next_op_rec.op) or next_op_rec.op is op_rec.op
                            self.op_records_to_process.add(next_op_rec)
                        ## Push op and Space into next op-record.
                        ## With op-instructions?
                        #if "key-lookup" in next_op_rec.op_instructions:
                        #    lookup_key = next_op_rec.op_instructions["key-lookup"]
                        #    if isinstance(lookup_key, str) and (not isinstance(op_rec.op, dict) or lookup_key
                        #                                        not in op_rec.op):
                        #        raise RLGraphError(
                        #            "op_rec.op ({}) is not a dict or does not contain the lookup key '{}'!". \
                        #            format(op_rec.op, lookup_key)
                        #        )
                        #    elif isinstance(lookup_key, int) and (not isinstance(op_rec.op, (list, tuple)) or
                        #                                          lookup_key >= len(op_rec.op)):
                        #        raise RLGraphError(
                        #            "op_rec.op ({}) is not a list/tuple or contains not enough items for lookup "
                        #            "index '{}'!".format(op_rec.op, lookup_key)
                        #        )
                        #    next_op_rec.op = op_rec.op[lookup_key]
                        #    next_op_rec.space = op_rec.space[lookup_key]
                        ## No instructions -> simply pass on.
                        #else:
                        #    next_op_rec.op = op_rec.op
                        #    next_op_rec.space = op_rec.space
                        op_rec.connect_to(next_op_rec)

                        # Also push Space into possible API-method record if slot's Space is still None.
                        if isinstance(op_rec.column, DataOpRecordColumnIntoAPIMethod):
                            param_name = get_call_param_name(op_rec)
                            component = op_rec.column.api_method_rec.component

                            # Place Space for this input-param name (valid for all input params of same name even of
                            # different API-method of the same Component).
                            if component.api_method_inputs[param_name] is None or \
                                    component.api_method_inputs[param_name] == "flex":
                                component.api_method_inputs[param_name] = next_op_rec.space
                            # For non-space agnostic Components: Sanity check, whether Spaces are equivalent.
                            elif component.space_agnostic is False:
                                generic_space = check_space_equivalence(
                                    component.api_method_inputs[param_name], next_op_rec.space
                                )
                                # Spaces are not equivalent.
                                if generic_space is False:
                                    raise RLGraphError(
                                        "ERROR: op-rec '{}' going into API '{}' has Space '{}', but input-param "
                                        "'{}' already has Space '{}'!".format(
                                            next_op_rec, op_rec.column.api_method_rec.api_method_name,
                                            next_op_rec.space, param_name, component.api_method_inputs[param_name]
                                        )
                                    )
                                # Overwrite both entries with the more generic Space.
                                next_op_rec.space = component.api_method_inputs[param_name] = generic_space

                        # Did we enter a new Component? If yes, check input-completeness and
                        # - If op_rec.column is None -> We are at the very beginning of the graph (op_rec.op is a
                        # placeholder).
                        next_component = next_op_rec.column.component
                        if op_rec.column is None or op_rec.column.component is not next_component:
                            self.build_component_when_input_complete(next_component)
                            if next_component.input_complete is False:
                                non_complete_components.add(next_component.global_scope)

                        # Update Space's op_rec ref (should always refer to the deepest-into-the-graph op-rec).
                        if next_op_rec.space:  # space could be 0
                            next_op_rec.space.op_rec_ref = next_op_rec

                # No next records:
                # - Op belongs to a column going into a graph_fn.
                elif isinstance(op_rec.column, DataOpRecordColumnIntoGraphFn):
                    # Only call the GraphFn iff:
                    # There are no more DataOpRecordColumnIntoAPIMethod ops in our list: We would like to hold off
                    # any graph fn calls for as long as possible.
                    # We don't want to run through a graph_fn, then have to call an API-method from within that graph_fn
                    # and the component of that API-method is not input-/variable-complete yet.
                    if have_api_method_recs:
                        # Recycle this op-rec.
                        self.op_records_to_process.add(op_rec)
                    # There are other graph_fn columns that have a higher Component nesting_level and are
                    # actually callable -> Call those first.
                    elif highest_nesting_of_called_graph_fn_column > op_rec.column.component.nesting_level:
                        # Recycle this op-rec.
                        self.op_records_to_process.add(op_rec)
                    # GraphFn column must be complete AND has not been sent through the graph_fn yet.
                    elif op_rec.column.is_complete() and op_rec.column.already_sent is False:
                        do_call = False  # Do the actual graph_fn call?

                        # Only call the graph_fn if the Component is already input-complete.
                        if op_rec.column.component.variable_complete or \
                                (op_rec.column.requires_variable_completeness is False and
                                 op_rec.column.component.input_complete):
                            do_call = True
                        # Component not input-/variable-complete yet. Recycle this op-rec.
                        else:
                            self.build_component_when_input_complete(op_rec.column.component)
                            self.op_records_to_process.add(op_rec)
                            if op_rec.column.component.input_complete is False:
                                non_complete_components.add(op_rec.column.component.global_scope)
                            # Call the graph_fn here right away iff component is ready now.
                            elif op_rec.column.component.variable_complete or \
                                    op_rec.column.requires_variable_completeness is False:
                                do_call = True

                        if do_call:
                            # Call the graph_fn with the given column and call-options.
                            self.run_through_graph_fn_with_device_and_scope(op_rec.column)
                            # Store all resulting op_recs (returned by the graph_fn) to be processed next.
                            self.op_records_to_process.update(op_rec.column.out_graph_fn_column.op_records)
                            highest_nesting_of_called_graph_fn_column = op_rec.column.component.nesting_level

                    # - There are still into-API-method-op-recs that should be handled first.
                    # - Op column is not complete yet: Discard this one (as others will keep coming in anyway).
                    # - Op column has already been sent (sibling ops may have arrived in same iteration).
                # else: - Op belongs to a column coming from a graph_fn or an API-method, but the op is no longer used.
                # -> Ignore Op.

            # If we are done with the build, check for API-methods' ops that are dependent on variables
            # generated during the build and build these now.
            # TODO is this loop necessary for define by run?
            if get_backend() == "tf":
                if len(self.op_recs_depending_on_variables) > 0:
                    op_records_list = list(self.op_recs_depending_on_variables)
                    self.op_recs_depending_on_variables = set()

                    # Loop through the op_records list and sanity check for "variables"-dependent Spaces, then get these
                    # Spaces (iff respective component is input-complete), create the placeholders and keep building.
                    for op_rec in op_records_list:
                        space_desc = op_rec.space  # type: str
                        mo = re.search(r'^variables:(.+)', space_desc)
                        assert mo
                        component_path = mo.group(1).split("/")
                        component = self.root_component
                        for level in component_path:
                            assert level in component.sub_components, \
                                "ERROR: `component_path` ('{}') contains non-existent Components!".format(
                                    component_path)
                            component = component.sub_components[level]
                        if component.variable_complete is True:
                            var_space = Dict({key: get_space_from_op(value) for key, value in sorted(
                                component.get_variables(custom_scope_separator="-").items()
                            )})
                            op_rec.space = var_space
                            var_space.op_rec_ref = op_rec  # store op-rec in Space for sanity-checking and debugging
                            placeholder_name = next(iter(op_rec.next)).column.api_method_rec.input_names[op_rec.position]
                            assert len(op_rec.next) == 1, \
                                "ERROR: root_component API op-rec ('{}') expected to have only one `next` op-rec!". \
                                format(placeholder_name)
                            op_rec.op = self.get_placeholder(
                                placeholder_name, space=var_space, component=self.root_component
                            )
                            self.op_records_to_process.add(op_rec)
                        else:
                            self.op_recs_depending_on_variables.add(op_rec)

            # Sanity check, whether we are stuck.
            new_op_records_list = self._sort_op_recs(self.op_records_to_process)
            if op_records_list == new_op_records_list:
                # Probably deadlocked. Do a premature sanity check to report possible problems.
                if loop_counter > self.max_build_iterations:
                    self.sanity_check_build(still_building=True)
                    return

            op_records_list = new_op_records_list

            loop_counter += 1
        return loop_counter

    @staticmethod
    def _sort_op_recs(recs):
        """
        Sorts op-recs according to:
        - Give API-method calls priority over GraphFn calls (API-method call ops just have to be passed along without
        worrying about input-/variable-completeness).
        - Give deeper nested Components priority over shallower nested ones.
        - Sort by op-rec ID to enforce determinism.

        Note: We sort in reverse order, highest key-values first.

        Args:
            recs (Set[DataOpRecord]): The DataOpRecords to sort.

        Returns:
            list: The sorted op-recs.
        """
        def sorting_func(rec):
            # Op-rec is a placeholder. Highest priority.
            if rec.column is None:
                return DataOpRecord.MAX_ID * 2 + rec.id
            # API-methods have priority (over GraphFns).
            elif isinstance(rec.column, DataOpRecordColumnIntoAPIMethod):
                return DataOpRecord.MAX_ID + rec.id
            # Deeper nested Components have priority. If same level, use op-rec's ID for determinism.
            return rec.column.component.nesting_level + rec.id / DataOpRecord.MAX_ID

        return sorted(recs, key=sorting_func, reverse=True)<|MERGE_RESOLUTION|>--- conflicted
+++ resolved
@@ -320,7 +320,7 @@
             with tf.device(device):
                 placeholder = space.get_variable(name=name, is_input_feed=True)
         elif get_backend() == "pytorch":
-                placeholder = space.get_variable(name=name, is_input_feed=True, is_python=True)
+            placeholder = space.get_variable(name=name, is_input_feed=True, is_python=True)
         self.placeholders[name] = placeholder
         return placeholder
 
@@ -539,6 +539,9 @@
         kwargs = {r.kwarg: r.op for r in op_rec_column.op_records if r.kwarg is not None}
         assert all(op is not None for op in args)  # just make sure
 
+        #call_time = None
+        #is_build_time = self.phase == "building"
+
         # Build the ops from this input-combination.
         # Flatten input items.
         # print("calling graph_fn = ", op_rec_column.graph_fn)
@@ -583,26 +586,13 @@
                 else:
                     split_args, split_kwargs = split_args_and_kwargs[0], split_args_and_kwargs[1]
                     ops, summary_ops = self._run_in_context(
-                        op_rec_column.graph_fn, op_rec_column.component, *split_args, **split_kwargs)
+                        op_rec_column.graph_fn, op_rec_column.component, *split_args, **split_kwargs
+                    )
             else:
                 ops, summary_ops = self._run_in_context(op_rec_column.graph_fn, op_rec_column.component, *flattened_args, **flattened_kwargs)
         # Just pass in everything as-is.
         else:
-<<<<<<< HEAD
-            if is_build_time and TraceContext.ACTIVE_CALL_CONTEXT is False:
-                call_time = time.perf_counter()
-                TraceContext.ACTIVE_CALL_CONTEXT = True
-                TraceContext.CONTEXT_START = call_time
-
-            ops = op_rec_column.graph_fn(op_rec_column.component, *args, **kwargs)
-            if is_build_time and TraceContext.ACTIVE_CALL_CONTEXT is True:
-                self.graph_call_times.append(time.perf_counter() - TraceContext.CONTEXT_START)
-                TraceContext.CONTEXT_START = None
-                TraceContext.ACTIVE_CALL_CONTEXT = False
-
-=======
             ops, summary_ops = self._run_in_context(op_rec_column.graph_fn, op_rec_column.component, *args, **kwargs)
->>>>>>> c2d6b4b5
         # Make sure everything coming from a computation is always a tuple (for out-Socket indexing).
         ops = force_tuple(ops)
 
