# Copyright 2018/2019 The RLgraph authors. All Rights Reserved.
#
# Licensed under the Apache License, Version 2.0 (the "License");
# you may not use this file except in compliance with the License.
# You may obtain a copy of the License at
#
#     http://www.apache.org/licenses/LICENSE-2.0
#
# Unless required by applicable law or agreed to in writing, software
# distributed under the License is distributed on an "AS IS" BASIS,
# WITHOUT WARRANTIES OR CONDITIONS OF ANY KIND, either express or implied.
# See the License for the specific language governing permissions and
# limitations under the License.
# ==============================================================================

from __future__ import absolute_import, division, print_function

import numpy as np
from rlgraph import get_backend
from rlgraph.components.distributions.distribution import Distribution
from rlgraph.spaces import Tuple, FloatBox
from rlgraph.spaces.space_utils import sanity_check_space
from rlgraph.utils.decorators import rlgraph_api, graph_fn
from rlgraph.utils.util import SMALL_NUMBER

if get_backend() == "tf":
    import tensorflow as tf
    import tensorflow_probability as tfp
elif get_backend() == "pytorch":
    import torch


class SquashedNormal(Distribution):
    """
    A Squashed with tanh Normal distribution object defined by a tuple: mean, standard deviation.
    """
    def __init__(self, scope="squashed-normal", low=-1.0, high=1.0, **kwargs):
        # Do not flatten incoming DataOps as we need more than one parameter in our parameterize graph_fn.
        assert np.all(np.less(low, high))
        self.low = low
        self.high = high
        super(SquashedNormal, self).__init__(scope=scope, **kwargs)

    def check_input_spaces(self, input_spaces, action_space=None):
        # Must be a Tuple of len 2 (loc and scale).
        in_space = input_spaces["parameters"]
        sanity_check_space(in_space, allowed_types=[Tuple])
        assert len(in_space) == 2, "ERROR: Expected Tuple of len=2 as input Space to SquashedNormal!"
        sanity_check_space(in_space[0], allowed_types=[FloatBox])
        sanity_check_space(in_space[1], allowed_types=[FloatBox])

    @rlgraph_api
    def sample_and_log_prob(self, parameters, deterministic=True):
        distribution = self.get_distribution(parameters)
        scaled_actions, log_prob = self._graph_fn_sample_and_log_prob(distribution, deterministic)
        return scaled_actions, log_prob

    @rlgraph_api
    def _graph_fn_get_distribution(self, parameters):
        if get_backend() == "tf":
            return tfp.distributions.Normal(loc=parameters[0], scale=parameters[1])
        elif get_backend() == "pytorch":
            return torch.distributions.Normal(parameters[0], parameters[1])

    @graph_fn
    def _graph_fn_sample_deterministic(self, distribution):
        mean = None
        if get_backend() == "tf":
            mean = distribution.mean()
        elif get_backend() == "pytorch":
            mean = distribution.mean
        return self._graph_fn_squash(mean)

    @graph_fn
    def _graph_fn_sample_stochastic(self, distribution):
        if get_backend() == "tf":
            return self._graph_fn_squash(distribution.sample(seed=self.seed))
        elif get_backend() == "pytorch":
            return self._graph_fn_squash(distribution.sample())

    @graph_fn
    def _graph_fn_log_prob(self, distribution, values):
        unsquashed_values = self._graph_fn_unsquash(values)
        log_prob = distribution.log_prob(value=unsquashed_values)
        if get_backend() == "tf":
            unsquashed_values_tanhd = tf.tanh(unsquashed_values)
            log_prob -= tf.reduce_sum(tf.log(1 - unsquashed_values_tanhd ** 2 + SMALL_NUMBER), axis=-1, keepdims=True)
        elif get_backend() == "pytorch":
            unsquashed_values_tanhd = torch.tanh(unsquashed_values)
            log_prob -= torch.sum(tf.log(1 - unsquashed_values_tanhd ** 2 + SMALL_NUMBER), axis=-1, keepdims=True)
        return log_prob

    @graph_fn
    def _graph_fn_entropy(self, distribution):
        return distribution.entropy()

    @graph_fn
    def _graph_fn_kl_divergence(self, distribution, distribution_b):
        if get_backend() == "tf":
            return tf.no_op()
        elif get_backend() == "pytorch":
            return None

    @graph_fn
    def _graph_fn_sample_and_log_prob(self, distribution, deterministic):
<<<<<<< HEAD
        unsquashed = self._graph_fn_draw(distribution, deterministic)

=======
        action = None
        log_prob = None
>>>>>>> 94691a8d
        if get_backend() == "tf":
            log_prob = distribution.log_prob(unsquashed)
            action = tf.tanh(unsquashed)
            log_prob -= tf.reduce_sum(tf.log(1 - action ** 2 + SMALL_NUMBER), axis=-1, keepdims=True)

        elif get_backend() == "pytorch":
<<<<<<< HEAD
            log_prob = distribution.log_prob(unsquashed)
            action = torch.tanh(unsquashed)
=======
            if deterministic:
                raw_action = distribution.mean()
            else:
                raw_action = distribution.sample()
            action = torch.tanh(raw_action)
            log_prob = distribution.log_prob(raw_action)
>>>>>>> 94691a8d
            log_prob -= torch.sum(torch.log(1 - action ** 2 + SMALL_NUMBER), dim=-1, keepdims=True)

        scaled_action = (action + 1) / 2 * (self.high - self.low) + self.low
        return scaled_action, log_prob

<<<<<<< HEAD
=======
    #@graph_fn
    #def _graph_fn_sample_and_log_prob(self, distribution, deterministic):
    #    unsquashed = self._graph_fn_draw(distribution, deterministic)
    #    action = None
    #    log_prob = None

    #    if get_backend() == "tf":
    #        log_prob = distribution.log_prob(unsquashed)
    #        action = tf.tanh(unsquashed)
    #        log_prob -= tf.reduce_sum(tf.log(1 - action ** 2 + SMALL_NUMBER), axis=-1, keepdims=True)

    #    elif get_backend() == "pytorch":
    #        log_prob = distribution.log_prob(unsquashed)
    #        action = torch.tanh(unsquashed)
    #        log_prob -= torch.sum(torch.log(1 - action ** 2 + SMALL_NUMBER), dim=-1, keepdims=True)

    #    scaled_action = (action + 1) / 2 * (self.high - self.low) + self.low
    #    return scaled_action, log_prob

>>>>>>> 94691a8d
    @graph_fn
    def _graph_fn_squash(self, raw_values):
        """
        Makes sure all incoming values are between `self.low` and `self.high` using a tanh squasher function.

        Args:
            raw_values (DataOp): The values to squash.

        Returns:
            The squashed values.
        """
        if get_backend() == "tf":
            return (tf.tanh(raw_values) + 1.0) / 2.0 * (self.high - self.low) + self.low
        elif get_backend() == "pytorch":
            return (torch.tanh(raw_values) + 1.0) / 2.0 * (self.high - self.low) + self.low

    @graph_fn
    def _graph_fn_unsquash(self, values):
        """
        Reverse operation as _graph_fn_squash (using argus tanh).

        Args:
            values (DataOp): The values to unsquash.

        Returns:
            The unsquashed values.
        """
        if get_backend() == "tf":
            return tf.atanh((values - self.low) / (self.high - self.low) * 2.0 - 1.0)
        elif get_backend() == "tf":
<<<<<<< HEAD
            return torch.atanh((values - self.low) / (self.high - self.low) * 2.0 - 1.0)
=======
            return torch.atanh((values - self.low) / (self.high - self.low) * 2.0 - 1.0)
>>>>>>> 94691a8d
<|MERGE_RESOLUTION|>--- conflicted
+++ resolved
@@ -103,57 +103,30 @@
 
     @graph_fn
     def _graph_fn_sample_and_log_prob(self, distribution, deterministic):
-<<<<<<< HEAD
-        unsquashed = self._graph_fn_draw(distribution, deterministic)
-
-=======
         action = None
         log_prob = None
->>>>>>> 94691a8d
         if get_backend() == "tf":
-            log_prob = distribution.log_prob(unsquashed)
-            action = tf.tanh(unsquashed)
+            raw_action = tf.cond(
+                pred=deterministic,
+                true_fn=lambda: distribution.mean(),
+                false_fn=lambda: distribution.sample()
+            )
+            action = tf.tanh(raw_action)
+            log_prob = distribution.log_prob(raw_action)
             log_prob -= tf.reduce_sum(tf.log(1 - action ** 2 + SMALL_NUMBER), axis=-1, keepdims=True)
 
         elif get_backend() == "pytorch":
-<<<<<<< HEAD
-            log_prob = distribution.log_prob(unsquashed)
-            action = torch.tanh(unsquashed)
-=======
             if deterministic:
                 raw_action = distribution.mean()
             else:
                 raw_action = distribution.sample()
             action = torch.tanh(raw_action)
             log_prob = distribution.log_prob(raw_action)
->>>>>>> 94691a8d
             log_prob -= torch.sum(torch.log(1 - action ** 2 + SMALL_NUMBER), dim=-1, keepdims=True)
 
         scaled_action = (action + 1) / 2 * (self.high - self.low) + self.low
         return scaled_action, log_prob
 
-<<<<<<< HEAD
-=======
-    #@graph_fn
-    #def _graph_fn_sample_and_log_prob(self, distribution, deterministic):
-    #    unsquashed = self._graph_fn_draw(distribution, deterministic)
-    #    action = None
-    #    log_prob = None
-
-    #    if get_backend() == "tf":
-    #        log_prob = distribution.log_prob(unsquashed)
-    #        action = tf.tanh(unsquashed)
-    #        log_prob -= tf.reduce_sum(tf.log(1 - action ** 2 + SMALL_NUMBER), axis=-1, keepdims=True)
-
-    #    elif get_backend() == "pytorch":
-    #        log_prob = distribution.log_prob(unsquashed)
-    #        action = torch.tanh(unsquashed)
-    #        log_prob -= torch.sum(torch.log(1 - action ** 2 + SMALL_NUMBER), dim=-1, keepdims=True)
-
-    #    scaled_action = (action + 1) / 2 * (self.high - self.low) + self.low
-    #    return scaled_action, log_prob
-
->>>>>>> 94691a8d
     @graph_fn
     def _graph_fn_squash(self, raw_values):
         """
@@ -184,8 +157,4 @@
         if get_backend() == "tf":
             return tf.atanh((values - self.low) / (self.high - self.low) * 2.0 - 1.0)
         elif get_backend() == "tf":
-<<<<<<< HEAD
-            return torch.atanh((values - self.low) / (self.high - self.low) * 2.0 - 1.0)
-=======
-            return torch.atanh((values - self.low) / (self.high - self.low) * 2.0 - 1.0)
->>>>>>> 94691a8d
+            return torch.atanh((values - self.low) / (self.high - self.low) * 2.0 - 1.0)