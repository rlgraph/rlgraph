# Copyright 2018/2019 The RLgraph authors. All Rights Reserved.
#
# Licensed under the Apache License, Version 2.0 (the "License");
# you may not use this file except in compliance with the License.
# You may obtain a copy of the License at
#
#     http://www.apache.org/licenses/LICENSE-2.0
#
# Unless required by applicable law or agreed to in writing, software
# distributed under the License is distributed on an "AS IS" BASIS,
# WITHOUT WARRANTIES OR CONDITIONS OF ANY KIND, either express or implied.
# See the License for the specific language governing permissions and
# limitations under the License.
# ==============================================================================

from __future__ import absolute_import
from __future__ import division
from __future__ import print_function

import numpy as np

from rlgraph import get_backend
from rlgraph.components.component import Component
<<<<<<< HEAD
from rlgraph.components.distributions import Normal, Categorical, Beta, Bernoulli
=======
from rlgraph.components.distributions import Normal, Categorical, Distribution
>>>>>>> 0b7a17a0
from rlgraph.components.neural_networks.neural_network import NeuralNetwork
from rlgraph.components.action_adapters.action_adapter import ActionAdapter
from rlgraph.spaces import Space, BoolBox, IntBox, FloatBox
from rlgraph.utils.rlgraph_errors import RLGraphError
from rlgraph.utils.decorators import rlgraph_api, graph_fn
from rlgraph.utils.ops import FlattenedDataOp, DataOpDict

if get_backend() == "tf":
    import tensorflow as tf
elif get_backend() == "pytorch":
    import torch


class Policy(Component):
    """
    A Policy is a wrapper Component that contains a NeuralNetwork, an ActionAdapter and a Distribution Component.
    """
    def __init__(self, network_spec, action_space=None, action_adapter_spec=None,
                 deterministic=True, scope="policy", bounded_distribution_type="beta", **kwargs):
        """
        Args:
            network_spec (Union[NeuralNetwork,dict]): The NeuralNetwork Component or a specification dict to build
                one.

            action_space (Space): The action Space within which this Component will create actions.

            action_adapter_spec (Optional[dict]): A spec-dict to create an ActionAdapter. Use None for the default
                ActionAdapter object.

            deterministic (bool): Whether to pick actions according to the max-likelihood value or via sampling.
                Default: True.

            bounded_distribution_type(str): The class of distributions to use for bounded action spaces. For options
                check the components.distributions package. Default: beta.

            batch_apply (bool): Whether to wrap both the NN and the ActionAdapter with a BatchApply Component in order
                to fold time rank into batch rank before a forward pass.
        """
        super(Policy, self).__init__(scope=scope, **kwargs)

        self.neural_network = NeuralNetwork.from_spec(network_spec)  # type: NeuralNetwork
        self.deterministic = deterministic
        self.action_adapters = dict()
        self.distributions = dict()
        self.bounded_distribution_type = bounded_distribution_type
        self._create_action_adapters_and_distributions(
            action_space=action_space, action_adapter_spec=action_adapter_spec)

        self.add_components(
            *[self.neural_network] + list(self.action_adapters.values()) + list(self.distributions.values())
        )

    def _create_action_adapters_and_distributions(self, action_space, action_adapter_spec):
        if action_space is None:
            adapter = ActionAdapter.from_spec(action_adapter_spec)
            self.action_space = adapter.action_space
            # Assert single component action space.
            assert len(self.action_space.flatten()) == 1,\
                "ERROR: Action space must not be ContainerSpace if no `action_space` is given in Policy c'tor!"
        else:
            self.action_space = Space.from_spec(action_space)
<<<<<<< HEAD
            for i, (flat_key, action_component) in enumerate(self.action_space.flatten().items()):
                if isinstance(action_adapter_spec, dict):
                    aa_spec = action_adapter_spec.get(flat_key, action_adapter_spec)
                    aa_spec["action_space"] = action_component
                elif not isinstance(action_adapter_spec, ActionAdapter):
                    aa_spec = dict(action_space=action_component)
                else:
                    aa_spec = action_adapter_spec
                self.action_adapters[flat_key] = ActionAdapter.from_spec(aa_spec, scope="action-adapter-{}".format(i))

        self.deterministic = deterministic

        # Check for bounded FloatBoxes.
        self.bounded_action_space = {}
        for i, (flat_key, action_component) in enumerate(self.action_space.flatten().items()):
            if isinstance(action_component, FloatBox):
                # Unbounded.
                if action_component.low == float("-inf") and action_component.high == float("inf"):
                    self.bounded_action_space[flat_key] = False
                # Bounded.
                elif action_component.low != float("-inf") and action_component.high != float("inf"):
                    self.bounded_action_space[flat_key] = True
                # TODO: Semi-bounded -> Exponential distribution.
                else:
                    raise RLGraphError(
                        "Semi-bounded action spaces are not supported yet! You passed in low={} high={}.".\
                        format(action_component.low, action_component.high)
                    )
            else:
                self.bounded_action_space[flat_key] = None
=======
>>>>>>> 0b7a17a0

        # Figure out our Distributions.
        for i, (flat_key, action_component) in enumerate(self.action_space.flatten().items()):
<<<<<<< HEAD
            if isinstance(action_component, IntBox):
                self.distributions[flat_key] = Categorical(scope="categorical-{}".format(i))
            elif isinstance(action_component, BoolBox):
                self.distributions[flat_key] = Bernoulli(scope="bernoulli-{}".format(i))
            # Continuous action space -> Normal distribution (each action needs mean and variance from network).
            elif isinstance(action_component, FloatBox):
                # Unbounded -> Normal distribution.
                if self.bounded_action_space is False:
                    self.distributions[flat_key] = Normal(scope="normal-{}".format(i))
                # Bounded -> Beta distribution.
                else:
                    self.distributions[flat_key] = Beta(scope="beta-{}".format(i))
            else:
                raise RLGraphError(
                    "ERROR: `action_component` is of type {} and not allowed in {} Component!".
                    format(type(action_component).__name__, self.name)
                )

        self.add_components(
            *[self.neural_network] + list(self.action_adapters.values()) + list(self.distributions.values())
        )
=======
            distribution = self.distributions[flat_key] = self._get_distribution(i, action_component)
            if distribution is None:
                raise RLGraphError("ERROR: `action_component` is of type {} and not allowed in {} Component!".
                                   format(type(action_space).__name__, self.name))
            action_adapter_type = distribution.get_action_adapter_type()
            if action_adapter_spec is not None:
                aa_spec = action_adapter_spec.get(flat_key, action_adapter_spec)
                aa_spec["type"] = action_adapter_type
                aa_spec["action_space"] = action_component
            else:
                aa_spec = dict(type=action_adapter_type, action_space=action_component)
            self.action_adapters[flat_key] = ActionAdapter.from_spec(aa_spec, scope="action-adapter-{}".format(i))

    def _get_distribution(self, i, action_component):
        if isinstance(action_component, IntBox):
            return Categorical(scope="categorical-{}".format(i))
        # Continuous action space -> Normal distribution (each action needs mean and variance from network).
        elif isinstance(action_component, FloatBox):
            # Unbounded -> Normal distribution.
            if not self._is_action_bounded(action_component):
                return Normal(scope="normal-{}".format(i))
            # Bounded -> according to the bounded_distribution parameter.
            else:
                scope = "{}-{}".format(self.bounded_distribution_type, i)
                spec = dict(type=self.bounded_distribution_type, scope=scope, low=action_component.low,
                            high=action_component.high)
                return Distribution.from_spec(spec=spec)

    @staticmethod
    def _is_action_bounded(action_component):
        if not isinstance(action_component, FloatBox):
            return False
        # Unbounded.
        if action_component.low == float("-inf") and action_component.high == float("inf"):
            return False
        # Bounded.
        elif action_component.low != float("-inf") and action_component.high != float("inf"):
            return True
        # TODO: Semi-bounded -> Exponential distribution.
        else:
            raise RLGraphError(
                "Semi-bounded action spaces are not supported yet! You passed in low={} high={}.".
                format(action_component.low, action_component.high)
            )
>>>>>>> 0b7a17a0

    # Define our interface.
    @rlgraph_api
    def get_nn_output(self, nn_input, internal_states=None):
        """
        Args:
            nn_input (any): The input to our neural network.
            internal_states (Optional[any]): The initial internal states going into an RNN-based neural network.

        Returns:
            any: The raw output of the neural network (before it's cleaned-up and passed through the ActionAdapter).
        """
        out = self.neural_network.apply(nn_input, internal_states)
        return dict(output=out["output"], last_internal_states=out.get("last_internal_states"))

    @rlgraph_api
    def get_action_layer_output(self, nn_input, internal_states=None):
        """
        Args:
            nn_input (any): The input to our neural network.
            internal_states (Optional[any]): The initial internal states going into an RNN-based neural network.

        Returns:
            any: The raw output of the action layer of the ActionAdapter (including possibly the last internal states
                of a RNN-based NN).
        """
        nn_output = self.get_nn_output(nn_input, internal_states)
        action_layer_outputs = self._graph_fn_get_action_layer_outputs(nn_output["output"], nn_input)
        # Add last internal states to return value.
        return dict(output=action_layer_outputs, last_internal_states=nn_output["last_internal_states"])

    @rlgraph_api
    def get_logits_parameters_log_probs(self, nn_input, internal_states=None):
        """
        Args:
            nn_input (any): The input to our neural network.
            internal_states (Optional[any]): The initial internal states going into an RNN-based neural network.

        Returns:
            Dict:
                logits: The (reshaped) logits from the ActionAdapter.
                parameters: The parameters for the distribution (gained from the softmaxed logits or interpreting
                    logits as mean and stddev for a normal distribution).
                log_probs: The log(probabilities) values.
        """
        nn_output = self.get_nn_output(nn_input, internal_states)
        logits, parameters, log_probs = self._graph_fn_get_action_adapter_logits_parameters_log_probs(
            nn_output["output"], nn_input
        )

        return dict(
            logits=logits, parameters=parameters, log_probs=log_probs,
            last_internal_states=nn_output["last_internal_states"]
        )

    @rlgraph_api
    def get_logits_probabilities_log_probs(self, nn_input, internal_states=None):
        """
        Args:
            nn_input (any): The input to our neural network.
            internal_states (Optional[any]): The initial internal states going into an RNN-based neural network.

        Returns:
            Dict:
                logits: The (reshaped) logits from the ActionAdapter.
                probabilities: The probabilities gained from the softmaxed logits.
                log_probs: The log(probabilities) values.
        """
        self.logger.warn("Deprecated API method `get_logits_probabilities_log_probs` used!"
                         "Use `get_logits_parameters_log_probs` instead.")
        nn_output = self.get_nn_output(nn_input, internal_states)
        logits, parameters, log_probs = self._graph_fn_get_action_adapter_logits_parameters_log_probs(
            nn_output["output"], nn_input
        )

        return dict(
            logits=logits, probabilities=parameters, parameters=parameters, log_probs=log_probs,
            last_internal_states=nn_output["last_internal_states"]
        )

    @rlgraph_api
    def get_action(self, nn_input, internal_states=None, deterministic=None):
        """
        Returns an action based on NN output, action adapter output and distribution sampling.

        Args:
            nn_input (any): The input to our neural network.
            internal_states (Optional[any]): The initial internal states going into an RNN-based neural network.
            deterministic (Optional[bool]): If not None, use this to determine whether actions should be drawn
                from the distribution in max-likelihood (deterministic) or stochastic fashion.

        Returns:
            dict:
                `action`: The drawn action.
                `last_internal_states`: The last internal states (if NN is RNN based, otherwise: None).
        """
        deterministic = self.deterministic if deterministic is None else deterministic

        out = self.get_logits_parameters_log_probs(nn_input, internal_states)
        action = self._graph_fn_get_action_components(out["logits"], out["parameters"], deterministic)

        return dict(action=action, last_internal_states=out["last_internal_states"], logits=out["logits"],
                    parameters=out["parameters"], log_probs=out["log_probs"])

    @rlgraph_api
    def get_action_log_probs(self, nn_input, actions, internal_states=None):
        """
        Computes the log-likelihood for a given set of actions under the distribution induced by a set of states.

        Args:
            nn_input (any): The input to our neural network.
            actions (any): The actions for which to get log-probs returned.
            internal_states (Optional[any]): The initial internal states going into an RNN-based neural network.

        Returns:
            Log-probs of actions under current policy
        """
        out = self.get_logits_parameters_log_probs(nn_input, internal_states)

        # Probabilities under current action.
        action_log_probs = self._graph_fn_get_distribution_log_probs(out["parameters"], actions)

        return dict(action_log_probs=action_log_probs, logits=out["logits"],
                    last_internal_states=out["last_internal_states"])

    @rlgraph_api
    def get_deterministic_action(self, nn_input, internal_states=None):
        """
        Args:
            nn_input (any): The input to our neural network.
            internal_states (Optional[any]): The initial internal states going into an RNN-based neural network.

        Returns:
            any: See `get_action`, but with deterministic force set to True.
        """
        out = self.get_logits_parameters_log_probs(nn_input, internal_states)
        action = self._graph_fn_get_action_components(out["logits"], out["parameters"], True)

        return dict(action=action, last_internal_states=out["last_internal_states"])

    @rlgraph_api
    def get_stochastic_action(self, nn_input, internal_states=None):
        """
        Args:
            nn_input (any): The input to our neural network.
            internal_states (Optional[any]): The initial internal states going into an RNN-based neural network.

        Returns:
            any: See `get_action`, but with deterministic force set to False.
        """
        out = self.get_logits_parameters_log_probs(nn_input, internal_states)
        action = self._graph_fn_get_action_components(out["logits"], out["parameters"], False)

        return dict(action=action, last_internal_states=out["last_internal_states"])

    @rlgraph_api
    def get_entropy(self, nn_input, internal_states=None):
        """
        Args:
            nn_input (any): The input to our neural network.
            internal_states (Optional[any]): The initial internal states going into an RNN-based neural network.

        Returns:
            any: See Distribution component.
        """
        out = self.get_logits_parameters_log_probs(nn_input, internal_states)
        entropy = self._graph_fn_get_distribution_entropies(out["parameters"])

        return dict(entropy=entropy, last_internal_states=out["last_internal_states"])

    @rlgraph_api
    def get_action_and_log_prob(self, nn_input, internal_states=None, deterministic=None):
        """
        Args:
            nn_input (any): The input to our neural network.
            internal_states (Optional[any]): The initial internal states going into an RNN-based neural network.
            deterministic (Optional[bool]): If not None, use this to determine whether actions should be drawn
                from the distribution in max-likelihood (deterministic) or stochastic fashion.

        Returns:
            dict:
                `action`: The drawn action.
                `log_prob`: The log likelihood of the drawn action.
                `last_internal_states`: The last internal states (if NN is RNN based, otherwise: None).
        """
        deterministic = self.deterministic if deterministic is None else deterministic
        out = self.get_logits_parameters_log_probs(nn_input, internal_states)
        action, log_prob = self._graph_fn_get_action_components_log_probs(out["parameters"], deterministic)

        return dict(
            action=action,
            log_prob=log_prob,
            last_internal_states=out["last_internal_states"]
        )

    @graph_fn(flatten_ops={1})
    def _graph_fn_get_action_layer_outputs(self, nn_output, nn_input):
        """
        Pushes the given nn_output through all our action adapters and returns a DataOpDict with the keys corresponding
        to our `action_space`.

        Args:
            nn_output (DataOp): The output of our neural network.

        Returns:
            FlattenedDataOp: A DataOpDict with the different action adapter outputs (keys correspond to
                structure of `self.action_space`).
        """
        if isinstance(nn_input, FlattenedDataOp):
            nn_input = next(iter(nn_input.values()))

        ret = FlattenedDataOp()
        for flat_key, action_adapter in self.action_adapters.items():
            ret[flat_key] = action_adapter.get_logits(nn_output, nn_input)

        return ret

    @graph_fn(flatten_ops={1})
    def _graph_fn_get_action_adapter_logits_parameters_log_probs(self, nn_output, nn_input):
        """
        Pushes the given nn_output through all our action adapters' get_logits_parameters_log_probs API's and
        returns a DataOpDict with the keys corresponding to our `action_space`.

        Args:
            nn_output (DataOp): The output of our neural network.

        Returns:
            tuple:
                - FlattenedDataOp: A DataOpDict with the different action adapters' logits outputs.
                - FlattenedDataOp: A DataOpDict with the different action adapters' parameters outputs.
                - FlattenedDataOp: A DataOpDict with the different action adapters' log_probs outputs.
            Note: Keys always correspond to structure of `self.action_space`.
        """
        logits = FlattenedDataOp()
        parameters = FlattenedDataOp()
        log_probs = FlattenedDataOp()

        if isinstance(nn_input, dict):
            nn_input = next(iter(nn_input.values()))

        for flat_key, action_adapter in self.action_adapters.items():
            out = action_adapter.get_logits_parameters_log_probs(nn_output, nn_input)
            logits[flat_key], parameters[flat_key], log_probs[flat_key] = \
                out["logits"], out["parameters"], out["log_probs"]

        return logits, parameters, log_probs

    @graph_fn
    def _graph_fn_get_distribution_entropies(self, parameters):
        """
        Pushes the given `probabilities` through all our distributions' `entropy` API-methods and returns a
        DataOpDict with the keys corresponding to our `action_space`.

        Args:
            parameters (DataOp): The parameters to define a distribution. This could be a ContainerDataOp, which
                container the parameter pieces for each action component.

        Returns:
            FlattenedDataOp: A DataOpDict with the different distributions' `entropy` outputs. Keys always correspond to
                structure of `self.action_space`.
        """
        ret = FlattenedDataOp()
        for flat_key, d in self.distributions.items():
            if flat_key == "":
                if isinstance(parameters, FlattenedDataOp):
                    return d.entropy(parameters[flat_key])
                else:
                    return d.entropy(parameters)
            else:
                ret[flat_key] = d.entropy(parameters.flat_key_lookup(flat_key))
        return ret

    @graph_fn
    def _graph_fn_get_distribution_log_probs(self, parameters, actions):
        """
        Pushes the given `probabilities` and actions through all our distributions' `log_prob` API-methods and returns a
        DataOpDict with the keys corresponding to our `action_space`.

        Args:
            parameters (DataOp): The parameters to define a distribution.
            actions (DataOp): The actions for which to return the log-probs.

        Returns:
            FlattenedDataOp: A DataOpDict with the different distributions' `log_prob` outputs. Keys always correspond
                to structure of `self.action_space`.
        """
<<<<<<< HEAD
        ret = FlattenedDataOp()
        for flat_key, action_space_component in self.action_space.flatten().items():
            low, high = action_space_component.tensor_backed_bounds()
            if flat_key == "":
                # For bounded continuous action spaces, need to unscale (0.0 to 1.0 for beta distribution).
                if self.bounded_action_space[flat_key] is True:
                    actions = (actions - low) / (high - low)
                if isinstance(parameters, FlattenedDataOp):
                    return self.distributions[flat_key].log_prob(parameters[flat_key], actions)
                else:
                    return self.distributions[flat_key].log_prob(parameters, actions)
            else:
                # For bounded continuous action spaces, need to unscale (0.0 to 1.0 for beta distribution).
                action_value = actions.flat_key_lookup(flat_key)
                if self.bounded_action_space[flat_key] is True:
                    action_value = (action_value - low) / \
                               (high - low)
                ret[flat_key] = self.distributions[flat_key].log_prob(
                    parameters.flat_key_lookup(flat_key), action_value
                )
        return ret
=======
        return self.distributions[key].log_prob(parameters, actions)

    @graph_fn(flatten_ops=True, split_ops=True, add_auto_key_as_first_param=True)
    def _graph_fn_get_action_components(self, key, logits, parameters, deterministic):
        flat_action_space = self.action_space.flatten()
        action_space_component = flat_action_space[key]

        # Skip our distribution, iff discrete action-space and deterministic acting (greedy).
        # In that case, one does not need to create a distribution in the graph each act (only to get the argmax
        # over the logits, which is the same as the argmax over the probabilities (or log-probabilities)).
        if isinstance(action_space_component, IntBox) and \
                (deterministic is True or (isinstance(deterministic, np.ndarray) and deterministic)):
            actions = self._graph_fn_get_deterministic_action_wo_distribution(logits)
        else:
            actions = self.distributions[key].draw(parameters, deterministic)
>>>>>>> 0b7a17a0

    @graph_fn
    def _graph_fn_get_action_components(self, logits, parameters, deterministic):
        ret = FlattenedDataOp()
        for flat_key, action_space_component in self.action_space.flatten().items():
            # Skip our distribution, iff discrete action-space and deterministic acting (greedy).
            # In that case, one does not need to create a distribution in the graph each act (only to get the argmax
            # over the logits, which is the same as the argmax over the probabilities (or log-probabilities)).
            if isinstance(action_space_component, IntBox) and \
                    (deterministic is True or (isinstance(deterministic, np.ndarray) and deterministic)):
                if flat_key == "":
                    return self._graph_fn_get_deterministic_action_wo_distribution(logits)
                else:
                    ret[flat_key] = self._graph_fn_get_deterministic_action_wo_distribution(
                        logits.flat_key_lookup(flat_key)
                    )
            elif isinstance(action_space_component, BoolBox) and \
                    (deterministic is True or (isinstance(deterministic, np.ndarray) and deterministic)):
                if flat_key == "":
                    return tf.greater(logits, 0.5)
                else:
                    ret[flat_key] = tf.greater(logits.flat_key_lookup(flat_key), 0.5)
            else:
                if flat_key == "":
                    # Still wrapped as FlattenedDataOp.
                    if isinstance(parameters, FlattenedDataOp):
                        return self.distributions[flat_key].draw(parameters[flat_key], deterministic)
                    else:
                        return self.distributions[flat_key].draw(parameters, deterministic)

                actions = self.distributions[flat_key].draw(parameters.flat_key_lookup(flat_key), deterministic)

                # If a bounded space (Beta distribution output between 0.0 and 1.0) -> scale correctly.
                if self.bounded_action_space[flat_key] is True:
                    actions = actions * (self.action_space.high - self.action_space.low) + self.action_space.low

                ret[flat_key] = actions

        return ret

    @graph_fn(flatten_ops=True, split_ops=True, add_auto_key_as_first_param=True, returns=2)
    def _graph_fn_get_action_components_log_probs(self, key, parameters, deterministic):
        return self.distributions[key].sample_and_log_prob(parameters, deterministic)

    @graph_fn(flatten_ops=True, split_ops=True)
    def _graph_fn_get_deterministic_action_wo_distribution(self, logits):
        """
        Use this function only for discrete action spaces to circumvent using a full-blown
        backend-specific distribution object (e.g. tf.distribution.Multinomial).

        Args:
            logits (SingleDataOp): Logits over which to pick the argmax (greedy action).

        Returns:
            SingleDataOp: The argmax over the last rank of the input logits.
        """
        if get_backend() == "tf":
            return tf.argmax(logits, axis=-1, output_type=tf.int32)
        elif get_backend() == "pytorch":
            return torch.argmax(logits, dim=-1).int()<|MERGE_RESOLUTION|>--- conflicted
+++ resolved
@@ -21,11 +21,7 @@
 
 from rlgraph import get_backend
 from rlgraph.components.component import Component
-<<<<<<< HEAD
-from rlgraph.components.distributions import Normal, Categorical, Beta, Bernoulli
-=======
-from rlgraph.components.distributions import Normal, Categorical, Distribution
->>>>>>> 0b7a17a0
+from rlgraph.components.distributions import Normal, Categorical, Distribution, Beta, Bernoulli
 from rlgraph.components.neural_networks.neural_network import NeuralNetwork
 from rlgraph.components.action_adapters.action_adapter import ActionAdapter
 from rlgraph.spaces import Space, BoolBox, IntBox, FloatBox
@@ -72,7 +68,8 @@
         self.distributions = dict()
         self.bounded_distribution_type = bounded_distribution_type
         self._create_action_adapters_and_distributions(
-            action_space=action_space, action_adapter_spec=action_adapter_spec)
+            action_space=action_space, action_adapter_spec=action_adapter_spec
+        )
 
         self.add_components(
             *[self.neural_network] + list(self.action_adapters.values()) + list(self.distributions.values())
@@ -87,81 +84,34 @@
                 "ERROR: Action space must not be ContainerSpace if no `action_space` is given in Policy c'tor!"
         else:
             self.action_space = Space.from_spec(action_space)
-<<<<<<< HEAD
-            for i, (flat_key, action_component) in enumerate(self.action_space.flatten().items()):
-                if isinstance(action_adapter_spec, dict):
-                    aa_spec = action_adapter_spec.get(flat_key, action_adapter_spec)
-                    aa_spec["action_space"] = action_component
-                elif not isinstance(action_adapter_spec, ActionAdapter):
-                    aa_spec = dict(action_space=action_component)
-                else:
-                    aa_spec = action_adapter_spec
-                self.action_adapters[flat_key] = ActionAdapter.from_spec(aa_spec, scope="action-adapter-{}".format(i))
-
-        self.deterministic = deterministic
-
-        # Check for bounded FloatBoxes.
-        self.bounded_action_space = {}
-        for i, (flat_key, action_component) in enumerate(self.action_space.flatten().items()):
-            if isinstance(action_component, FloatBox):
-                # Unbounded.
-                if action_component.low == float("-inf") and action_component.high == float("inf"):
-                    self.bounded_action_space[flat_key] = False
-                # Bounded.
-                elif action_component.low != float("-inf") and action_component.high != float("inf"):
-                    self.bounded_action_space[flat_key] = True
-                # TODO: Semi-bounded -> Exponential distribution.
-                else:
-                    raise RLGraphError(
-                        "Semi-bounded action spaces are not supported yet! You passed in low={} high={}.".\
-                        format(action_component.low, action_component.high)
-                    )
-            else:
-                self.bounded_action_space[flat_key] = None
-=======
->>>>>>> 0b7a17a0
 
         # Figure out our Distributions.
         for i, (flat_key, action_component) in enumerate(self.action_space.flatten().items()):
-<<<<<<< HEAD
-            if isinstance(action_component, IntBox):
-                self.distributions[flat_key] = Categorical(scope="categorical-{}".format(i))
-            elif isinstance(action_component, BoolBox):
-                self.distributions[flat_key] = Bernoulli(scope="bernoulli-{}".format(i))
-            # Continuous action space -> Normal distribution (each action needs mean and variance from network).
-            elif isinstance(action_component, FloatBox):
-                # Unbounded -> Normal distribution.
-                if self.bounded_action_space is False:
-                    self.distributions[flat_key] = Normal(scope="normal-{}".format(i))
-                # Bounded -> Beta distribution.
-                else:
-                    self.distributions[flat_key] = Beta(scope="beta-{}".format(i))
-            else:
-                raise RLGraphError(
-                    "ERROR: `action_component` is of type {} and not allowed in {} Component!".
-                    format(type(action_component).__name__, self.name)
-                )
-
-        self.add_components(
-            *[self.neural_network] + list(self.action_adapters.values()) + list(self.distributions.values())
-        )
-=======
             distribution = self.distributions[flat_key] = self._get_distribution(i, action_component)
             if distribution is None:
                 raise RLGraphError("ERROR: `action_component` is of type {} and not allowed in {} Component!".
                                    format(type(action_space).__name__, self.name))
             action_adapter_type = distribution.get_action_adapter_type()
-            if action_adapter_spec is not None:
+            # Spec dict.
+            if isinstance(action_adapter_spec, dict):
                 aa_spec = action_adapter_spec.get(flat_key, action_adapter_spec)
                 aa_spec["type"] = action_adapter_type
                 aa_spec["action_space"] = action_component
+            # Simple type spec.
+            elif not isinstance(action_adapter_spec, ActionAdapter):
+                aa_spec = dict(type=action_adapter_type, action_space=action_component)
+            # Direct object.
             else:
-                aa_spec = dict(type=action_adapter_type, action_space=action_component)
+                aa_spec = action_adapter_spec
             self.action_adapters[flat_key] = ActionAdapter.from_spec(aa_spec, scope="action-adapter-{}".format(i))
 
     def _get_distribution(self, i, action_component):
+        # IntBox: Categorical.
         if isinstance(action_component, IntBox):
             return Categorical(scope="categorical-{}".format(i))
+        # BoolBox: Bernoulli.
+        elif isinstance(action_component, BoolBox):
+            self.distributions[flat_key] = Bernoulli(scope="bernoulli-{}".format(i))
         # Continuous action space -> Normal distribution (each action needs mean and variance from network).
         elif isinstance(action_component, FloatBox):
             # Unbounded -> Normal distribution.
@@ -190,7 +140,6 @@
                 "Semi-bounded action spaces are not supported yet! You passed in low={} high={}.".
                 format(action_component.low, action_component.high)
             )
->>>>>>> 0b7a17a0
 
     # Define our interface.
     @rlgraph_api
@@ -361,30 +310,30 @@
 
         return dict(entropy=entropy, last_internal_states=out["last_internal_states"])
 
-    @rlgraph_api
-    def get_action_and_log_prob(self, nn_input, internal_states=None, deterministic=None):
-        """
-        Args:
-            nn_input (any): The input to our neural network.
-            internal_states (Optional[any]): The initial internal states going into an RNN-based neural network.
-            deterministic (Optional[bool]): If not None, use this to determine whether actions should be drawn
-                from the distribution in max-likelihood (deterministic) or stochastic fashion.
-
-        Returns:
-            dict:
-                `action`: The drawn action.
-                `log_prob`: The log likelihood of the drawn action.
-                `last_internal_states`: The last internal states (if NN is RNN based, otherwise: None).
-        """
-        deterministic = self.deterministic if deterministic is None else deterministic
-        out = self.get_logits_parameters_log_probs(nn_input, internal_states)
-        action, log_prob = self._graph_fn_get_action_components_log_probs(out["parameters"], deterministic)
-
-        return dict(
-            action=action,
-            log_prob=log_prob,
-            last_internal_states=out["last_internal_states"]
-        )
+    #@rlgraph_api
+    #def get_action_and_log_prob(self, nn_input, internal_states=None, deterministic=None):
+    #    """
+    #    Args:
+    #        nn_input (any): The input to our neural network.
+    #        internal_states (Optional[any]): The initial internal states going into an RNN-based neural network.
+    #        deterministic (Optional[bool]): If not None, use this to determine whether actions should be drawn
+    #            from the distribution in max-likelihood (deterministic) or stochastic fashion.
+
+    #    Returns:
+    #        dict:
+    #            `action`: The drawn action.
+    #            `log_prob`: The log likelihood of the drawn action.
+    #            `last_internal_states`: The last internal states (if NN is RNN based, otherwise: None).
+    #    """
+    #    deterministic = self.deterministic if deterministic is None else deterministic
+    #    out = self.get_logits_parameters_log_probs(nn_input, internal_states)
+    #    action, log_prob = self._graph_fn_get_action_components_log_probs(out["parameters"], deterministic)
+
+    #    return dict(
+    #        action=action,
+    #        log_prob=log_prob,
+    #        last_internal_states=out["last_internal_states"]
+    #    )
 
     @graph_fn(flatten_ops={1})
     def _graph_fn_get_action_layer_outputs(self, nn_output, nn_input):
@@ -477,45 +426,27 @@
             FlattenedDataOp: A DataOpDict with the different distributions' `log_prob` outputs. Keys always correspond
                 to structure of `self.action_space`.
         """
-<<<<<<< HEAD
         ret = FlattenedDataOp()
         for flat_key, action_space_component in self.action_space.flatten().items():
             low, high = action_space_component.tensor_backed_bounds()
             if flat_key == "":
-                # For bounded continuous action spaces, need to unscale (0.0 to 1.0 for beta distribution).
-                if self.bounded_action_space[flat_key] is True:
-                    actions = (actions - low) / (high - low)
+                ## For bounded continuous action spaces, need to unscale (0.0 to 1.0 for beta distribution).
+                #if self.bounded_action_space[flat_key] is True:
+                #    actions = (actions - low) / (high - low)
                 if isinstance(parameters, FlattenedDataOp):
                     return self.distributions[flat_key].log_prob(parameters[flat_key], actions)
                 else:
                     return self.distributions[flat_key].log_prob(parameters, actions)
             else:
-                # For bounded continuous action spaces, need to unscale (0.0 to 1.0 for beta distribution).
-                action_value = actions.flat_key_lookup(flat_key)
-                if self.bounded_action_space[flat_key] is True:
-                    action_value = (action_value - low) / \
-                               (high - low)
+                ## For bounded continuous action spaces, need to unscale (0.0 to 1.0 for beta distribution).
+                #action_value = actions.flat_key_lookup(flat_key)
+                #if self.bounded_action_space[flat_key] is True:
+                #    action_value = (action_value - low) / \
+                #               (high - low)
                 ret[flat_key] = self.distributions[flat_key].log_prob(
-                    parameters.flat_key_lookup(flat_key), action_value
+                    parameters.flat_key_lookup(flat_key), actions.flat_key_lookup(flat_key)
                 )
         return ret
-=======
-        return self.distributions[key].log_prob(parameters, actions)
-
-    @graph_fn(flatten_ops=True, split_ops=True, add_auto_key_as_first_param=True)
-    def _graph_fn_get_action_components(self, key, logits, parameters, deterministic):
-        flat_action_space = self.action_space.flatten()
-        action_space_component = flat_action_space[key]
-
-        # Skip our distribution, iff discrete action-space and deterministic acting (greedy).
-        # In that case, one does not need to create a distribution in the graph each act (only to get the argmax
-        # over the logits, which is the same as the argmax over the probabilities (or log-probabilities)).
-        if isinstance(action_space_component, IntBox) and \
-                (deterministic is True or (isinstance(deterministic, np.ndarray) and deterministic)):
-            actions = self._graph_fn_get_deterministic_action_wo_distribution(logits)
-        else:
-            actions = self.distributions[key].draw(parameters, deterministic)
->>>>>>> 0b7a17a0
 
     @graph_fn
     def _graph_fn_get_action_components(self, logits, parameters, deterministic):
@@ -546,13 +477,13 @@
                     else:
                         return self.distributions[flat_key].draw(parameters, deterministic)
 
-                actions = self.distributions[flat_key].draw(parameters.flat_key_lookup(flat_key), deterministic)
+                #actions = self.distributions[flat_key].draw(parameters.flat_key_lookup(flat_key), deterministic)
 
                 # If a bounded space (Beta distribution output between 0.0 and 1.0) -> scale correctly.
-                if self.bounded_action_space[flat_key] is True:
-                    actions = actions * (self.action_space.high - self.action_space.low) + self.action_space.low
-
-                ret[flat_key] = actions
+                #if self.bounded_action_space[flat_key] is True:
+                #    actions = actions * (self.action_space.high - self.action_space.low) + self.action_space.low
+
+                ret[flat_key] = self.distributions[flat_key].draw(parameters.flat_key_lookup(flat_key), deterministic)
 
         return ret
 
