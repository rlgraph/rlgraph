--- conflicted
+++ resolved
@@ -8,10 +8,8 @@
 from rlgraph.components import Policy, NeuralNetwork, ValueFunction, PreprocessorStack, ReplayMemory, AdamOptimizer,\
     Synchronizable
 from rlgraph.tests import ComponentTest
-<<<<<<< HEAD
-=======
 from rlgraph.tests.test_util import config_from_path
->>>>>>> 09774f3d
+
 from rlgraph.utils import root_logger
 
 
@@ -42,14 +40,8 @@
             discount=config["discount"],
             initial_alpha=config["initial_alpha"],
             target_entropy=None,
-<<<<<<< HEAD
-            optimizer=AdamOptimizer(learning_rate=1e-2, scope="policy-optimizer"),
-            vf_optimizer=AdamOptimizer(learning_rate=1e-2, scope="vf-optimizer"),
-            alpha_optimizer=None,  # No need to provide this optimizer as there is no target entropy
-=======
             optimizer=AdamOptimizer.from_spec(config["optimizer"]),
             vf_optimizer=AdamOptimizer.from_spec(config["value_function_optimizer"], scope="vf-optimizer"),
->>>>>>> 09774f3d
             q_sync_spec=SyncSpecification(sync_interval=10, sync_tau=1.0),
             num_q_functions=2
         )
