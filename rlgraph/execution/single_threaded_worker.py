--- conflicted
+++ resolved
@@ -19,13 +19,13 @@
 
 from copy import deepcopy
 import numpy as np
+from six.moves import xrange as range_
 import time
 
 from rlgraph.components import PreprocessorStack
 from rlgraph.execution.worker import Worker
 from rlgraph.spaces.containers import Dict, Tuple
 from rlgraph.utils.rlgraph_errors import RLGraphError
-from six.moves import xrange as range_
 
 
 class SingleThreadedWorker(Worker):
@@ -101,26 +101,24 @@
         else:
             return None
 
-    def execute_timesteps(self, num_timesteps, max_timesteps_per_episode=0, # update_spec=None,
-                          use_exploration=True,
+    def execute_timesteps(self, num_timesteps, max_timesteps_per_episode=0, update_spec=None, use_exploration=True,
                           frameskip=None, reset=True):
         return self._execute(
             num_timesteps=num_timesteps,
             max_timesteps_per_episode=max_timesteps_per_episode,
             use_exploration=use_exploration,
-            #update_spec=update_spec,
+            update_spec=update_spec,
             frameskip=frameskip,
             reset=reset
         )
 
-    def execute_episodes(self, num_episodes, max_timesteps_per_episode=0, # update_spec=None,
-                         use_exploration=True,
+    def execute_episodes(self, num_episodes, max_timesteps_per_episode=0, update_spec=None, use_exploration=True,
                          frameskip=None, reset=True):
         return self._execute(
             num_episodes=num_episodes,
             max_timesteps_per_episode=max_timesteps_per_episode,
             use_exploration=use_exploration,
-            #update_spec=update_spec,
+            update_spec=update_spec,
             frameskip=frameskip,
             reset=reset
         )
@@ -131,7 +129,7 @@
         num_episodes=None,
         max_timesteps_per_episode=None,
         use_exploration=True,
-        #update_spec=None,
+        update_spec=None,
         frameskip=None,
         reset=True
     ):
@@ -147,9 +145,9 @@
                 when picking actions. Default: True.
             max_timesteps_per_episode (Optional[int]): Can be used to limit the number of timesteps per episode.
                 Use None or 0 for no limit. Default: None.
-            #update_spec (Optional[dict]): Update parameters. If None, the worker only performs rollouts.
-            #    Matches the structure of an Agent's update_spec dict and will be "defaulted" by that dict.
-            #    See `input_parsing/parse_update_spec.py` for more details.
+            update_spec (Optional[dict]): Update parameters. If None, the worker only performs rollouts.
+                Matches the structure of an Agent's update_spec dict and will be "defaulted" by that dict.
+                See `input_parsing/parse_update_spec.py` for more details.
             frameskip (Optional[int]): How often actions are repeated after retrieving them from the agent.
                 Rewards are accumulated over the number of skips. Use None for the Worker's default value.
             reset (bool): Whether to reset the environment and all the Worker's internal counters.
@@ -172,7 +170,8 @@
             max_timesteps = 1e6
 
         # Are we updating or just acting/observing?
-        #update_spec = default_dict(update_spec, self.agent.update_spec)
+        if update_spec is None:
+            update_spec = self.update_spec
         #self.set_update_schedule(update_spec)
 
         num_timesteps = num_timesteps or 0
@@ -188,7 +187,7 @@
         episode_terminals = self.episode_terminals
         if reset is True:
             self.env_frames = 0
-            self.agent.episodes_since_update = 0
+            self.episodes_since_update = 0
             self.finished_episode_rewards = [[] for _ in range_(self.num_environments)]
             self.finished_episode_durations = [[] for _ in range_(self.num_environments)]
             self.finished_episode_timesteps = [[] for _ in range_(self.num_environments)]
@@ -231,15 +230,10 @@
                 )
                 preprocessed_states = np.array(self.preprocessed_states_buffer)
             else:
-<<<<<<< HEAD
                 get_action_out = self.agent.get_action(
                     states=np.array(env_states), use_exploration=use_exploration, apply_preprocessing=True,
-                    extra_returns=["preprocessed_states"] + list(self.agent.custom_buffers.keys())
-=======
-                actions, preprocessed_states = self.agent.get_action(
-                    states=np.array(env_states), use_exploration=use_exploration,
-                    apply_preprocessing=True, extra_returns="preprocessed_states", time_percentage=time_percentage
->>>>>>> 972b8918
+                    extra_returns=["preprocessed_states"] + list(self.agent.custom_buffers.keys()),
+                    time_percentage=time_percentage
                 )
                 preprocessed_states = get_action_out.pop("preprocessed_states")
 
@@ -304,7 +298,7 @@
                 # Do accounting for finished episodes.
                 if episode_terminals[i]:
                     episodes_executed += 1
-                    self.agent.episodes_since_update += 1
+                    self.episodes_since_update += 1
                     episode_duration = time.perf_counter() - self.episode_starts[i]
                     self.finished_episode_rewards[i].append(self.episode_returns[i])
                     self.finished_episode_durations[i].append(episode_duration)
@@ -341,13 +335,9 @@
                     self.env_ids[i], preprocessed_states[i], env_actions[i], env_rewards[i], next_states[i],
                     episode_terminals[i], **other_data
                 )
-<<<<<<< HEAD
-            loss = self.agent.update_if_necessary(max_timesteps=max_timesteps)
+            loss = self.update_if_necessary(time_percentage=time_percentage)
             if loss is not None:
                 self.log_finished_update(loss=loss)
-=======
-            self.update_if_necessary(time_percentage=time_percentage)
->>>>>>> 972b8918
             timesteps_executed += self.num_environments
             num_timesteps_reached = (0 < num_timesteps <= timesteps_executed)
 
