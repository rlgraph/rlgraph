--- conflicted
+++ resolved
@@ -166,13 +166,9 @@
             rewards=FloatBox(add_batch_rank=True),
             terminals=BoolBox(add_batch_rank=True),
             sequence_indices=BoolBox(add_batch_rank=True),
-<<<<<<< HEAD
             apply_postprocessing=bool,
             num_records=int,
             time_percentage=float
-=======
-            apply_postprocessing=bool
->>>>>>> 972b8918
         ))
 
         self.build_options = dict(vf_optimizer=self.root_component.value_function_optimizer)
@@ -187,271 +183,9 @@
             )
             self.graph_built = True
 
-<<<<<<< HEAD
     # TODO: Move into Agent base class (it's always the same duplicate code).
-    def get_action(self, states, internals=None, use_exploration=True, apply_preprocessing=True, extra_returns=None):
-=======
-    def define_graph_api(self):
-        super(PPOAgent, self).define_graph_api()
-
-        agent = self
-
-        # Reset operation (resets preprocessor).
-        if self.preprocessing_required:
-            @rlgraph_api(component=self.root_component)
-            def reset_preprocessor(root):
-                reset_op = agent.preprocessor.reset()
-                return reset_op
-
-        # Act from preprocessed states.
-        @rlgraph_api(component=self.root_component)
-        def action_from_preprocessed_state(root, preprocessed_states, deterministic=False):
-            out = agent.policy.get_action(preprocessed_states, deterministic=deterministic)
-            return out["action"], preprocessed_states
-
-        # State (from environment) to action with preprocessing.
-        @rlgraph_api(component=self.root_component)
-        def get_preprocessed_state_and_action(root, states, deterministic=False):
-            preprocessed_states = agent.preprocessor.preprocess(states)
-            return root.action_from_preprocessed_state(preprocessed_states, deterministic)
-
-        # Insert into memory.
-        @rlgraph_api(component=self.root_component)
-        def insert_records(root, preprocessed_states, actions, rewards, terminals):
-            records = dict(states=preprocessed_states, actions=actions, rewards=rewards, terminals=terminals)
-            return agent.memory.insert_records(records)
-
-        @rlgraph_api(component=self.root_component)
-        def post_process(root, preprocessed_states, rewards, terminals, sequence_indices):
-            baseline_values = agent.value_function.value_output(preprocessed_states)
-            pg_advantages = agent.gae_function.calc_gae_values(baseline_values, rewards, terminals, sequence_indices)
-            return pg_advantages
-
-        # Learn from memory.
-        @rlgraph_api(component=self.root_component)
-        def update_from_memory(root, apply_postprocessing=True, time_percentage=None):
-            if agent.sample_episodes:
-                records = agent.memory.get_episodes(self.update_spec["batch_size"])
-            else:
-                records = agent.memory.get_records(self.update_spec["batch_size"])
-
-            # Route to post process and update method.
-            sequence_indices = records["terminals"]  # TODO: return correct seq-indices automatically from mem
-            return root.update_from_external_batch(
-                records["states"], records["actions"], records["rewards"], records["terminals"],
-                sequence_indices, apply_postprocessing, time_percentage
-            )
-
-        # N.b. this is here because the iterative_optimization would need policy/losses as sub-components, but
-        # multiple parents are not allowed currently.
-        @rlgraph_api(component=self.root_component)
-        def _graph_fn_update_from_external_batch(
-                root, preprocessed_states, actions, rewards, terminals, sequence_indices, apply_postprocessing=True,
-                time_percentage=None
-        ):
-            """
-            Calls iterative optimization by repeatedly sub-sampling.
-            """
-            multi_gpu_sync_optimizer = root.sub_components.get("multi-gpu-synchronizer")
-
-            # Return values.
-            loss, loss_per_item, vf_loss, vf_loss_per_item = None, None, None, None
-
-            policy = root.get_sub_component_by_name(agent.policy.scope)
-            value_function = root.get_sub_component_by_name(agent.value_function.scope)
-            optimizer = root.get_sub_component_by_name(agent.optimizer.scope)
-            loss_function = root.get_sub_component_by_name(agent.loss_function.scope)
-            value_function_optimizer = root.get_sub_component_by_name(agent.value_function_optimizer.scope)
-            vars_merger = root.get_sub_component_by_name(agent.vars_merger.scope)
-            gae_function = root.get_sub_component_by_name(agent.gae_function.scope)
-
-            prev_log_probs = policy.get_log_likelihood(preprocessed_states, actions)["log_likelihood"]
-            prev_state_values = value_function.value_output(preprocessed_states)
-
-            if get_backend() == "tf":
-                batch_size = tf.shape(preprocessed_states)[0]
-
-                # Log probs before update (stop-gradient as these are used in target term).
-                prev_log_probs = tf.stop_gradient(prev_log_probs)
-                # State values before update (stop-gradient as these are used in target term).
-                prev_state_values = tf.stop_gradient(prev_state_values)
-
-                # Advantages are based on previous state values.
-                advantages = tf.cond(
-                    pred=apply_postprocessing,
-                    true_fn=lambda: gae_function.calc_gae_values(
-                        prev_state_values, rewards, terminals, sequence_indices
-                    ),
-                    false_fn=lambda: rewards
-                )
-                if self.standardize_advantages:
-                    mean, std = tf.nn.moments(x=advantages, axes=[0])
-                    advantages = (advantages - mean) / std
-
-                def opt_body(index_, loss_, loss_per_item_, vf_loss_, vf_loss_per_item_):
-                    start = tf.random_uniform(shape=(), minval=0, maxval=batch_size, dtype=tf.int32)
-                    indices = tf.range(start=start, limit=start + agent.sample_size) % batch_size
-                    sample_states = tf.gather(params=preprocessed_states, indices=indices)
-                    if isinstance(actions, ContainerDataOp):
-                        sample_actions = FlattenedDataOp()
-                        for name, action in flatten_op(actions).items():
-                            sample_actions[name] = tf.gather(params=action, indices=indices)
-                        sample_actions = unflatten_op(sample_actions)
-                    else:
-                        sample_actions = tf.gather(params=actions, indices=indices)
-
-                    sample_prev_log_probs = tf.gather(params=prev_log_probs, indices=indices)
-                    sample_rewards = tf.gather(params=rewards, indices=indices)
-                    sample_terminals = tf.gather(params=terminals, indices=indices)
-                    sample_sequence_indices = tf.gather(params=sequence_indices, indices=indices)
-                    sample_advantages = tf.gather(params=advantages, indices=indices)
-                    sample_advantages.set_shape((agent.sample_size,))
-
-                    sample_state_values = value_function.value_output(sample_states)
-                    sample_prev_state_values = tf.gather(params=prev_state_values, indices=indices)
-
-                    # If we are a multi-GPU root:
-                    # Simply feeds everything into the multi-GPU sync optimizer's method and return.
-                    if multi_gpu_sync_optimizer is not None:
-                        main_policy_vars = agent.policy.variables()
-                        main_vf_vars = agent.value_function.variables()
-                        all_vars = agent.vars_merger.merge(main_policy_vars, main_vf_vars)
-                        # grads_and_vars, loss, loss_per_item, vf_loss, vf_loss_per_item = \
-                        out = multi_gpu_sync_optimizer.calculate_update_from_external_batch(
-                            all_vars,
-                            sample_states, sample_actions, sample_rewards, sample_terminals, sample_sequence_indices,
-                            apply_postprocessing=apply_postprocessing
-                        )
-                        avg_grads_and_vars_policy, avg_grads_and_vars_vf = agent.vars_splitter.call(
-                            out["avg_grads_and_vars_by_component"]
-                        )
-                        policy_step_op = agent.optimizer.apply_gradients(avg_grads_and_vars_policy)
-                        vf_step_op = agent.value_function_optimizer.apply_gradients(avg_grads_and_vars_vf)
-                        step_op = root._graph_fn_group(policy_step_op, vf_step_op)
-                        step_and_sync_op = multi_gpu_sync_optimizer.sync_variables_to_towers(
-                            step_op, all_vars
-                        )
-                        loss_vf, loss_per_item_vf = out["additional_return_0"], out["additional_return_1"]
-
-                        # Have to set all shapes here due to strict loop-var shape requirements.
-                        out["loss"].set_shape(())
-                        loss_vf.set_shape(())
-                        loss_per_item_vf.set_shape((agent.sample_size,))
-                        out["loss_per_item"].set_shape((agent.sample_size,))
-
-                        with tf.control_dependencies([step_and_sync_op]):
-                            if index_ == 0:
-                                # Increase the global training step counter.
-                                out["loss"] = root._graph_fn_training_step(out["loss"])
-                            return index_ + 1, out["loss"], out["loss_per_item"], loss_vf, loss_per_item_vf
-
-                    sample_log_probs = policy.get_log_likelihood(sample_states, sample_actions)["log_likelihood"]
-
-                    entropy = policy.get_entropy(sample_states)["entropy"]
-
-                    loss, loss_per_item, vf_loss, vf_loss_per_item = \
-                        loss_function.loss(
-                            sample_log_probs, sample_prev_log_probs,
-                            sample_state_values, sample_prev_state_values, sample_advantages, entropy, time_percentage
-                        )
-
-                    if hasattr(root, "is_multi_gpu_tower") and root.is_multi_gpu_tower is True:
-                        policy_grads_and_vars = optimizer.calculate_gradients(policy.variables(), loss)
-                        vf_grads_and_vars = value_function_optimizer.calculate_gradients(
-                            value_function.variables(), vf_loss
-                        )
-                        grads_and_vars_by_component = vars_merger.merge(policy_grads_and_vars, vf_grads_and_vars)
-                        return grads_and_vars_by_component, loss, loss_per_item, vf_loss, vf_loss_per_item
-                    else:
-                        step_op = optimizer.step(policy.variables(), loss, loss_per_item, time_percentage)
-                        loss.set_shape(())
-                        loss_per_item.set_shape((agent.sample_size,))
-
-                        vf_step_op = value_function_optimizer.step(
-                            value_function.variables(), vf_loss, vf_loss_per_item, time_percentage
-                        )
-                        vf_loss.set_shape(())
-                        vf_loss_per_item.set_shape((agent.sample_size,))
-
-                        with tf.control_dependencies([step_op, vf_step_op]):
-                            return index_ + 1, loss, loss_per_item, vf_loss, vf_loss_per_item
-
-                def cond(index_, loss_, loss_per_item_, v_loss_, v_loss_per_item_):
-                    return index_ < agent.iterations
-
-                init_loop_vars = [
-                    0,
-                    tf.zeros(shape=(), dtype=tf.float32),
-                    tf.zeros(shape=(agent.sample_size,)),
-                    tf.zeros(shape=(), dtype=tf.float32),
-                    tf.zeros(shape=(agent.sample_size,))
-                ]
-
-                if hasattr(root, "is_multi_gpu_tower") and root.is_multi_gpu_tower is True:
-                    return opt_body(*init_loop_vars)
-                else:
-                    index, loss, loss_per_item, vf_loss, vf_loss_per_item = tf.while_loop(
-                        cond=cond,
-                        body=opt_body,
-                        loop_vars=init_loop_vars,
-                        parallel_iterations=1
-                    )
-                    # Increase the global training step counter.
-                    loss = root._graph_fn_training_step(loss)
-                    return loss, loss_per_item, vf_loss, vf_loss_per_item
-
-            elif get_backend() == "pytorch":
-                batch_size = preprocessed_states.shape[0]
-                sample_size = min(batch_size, agent.sample_size)
-
-                if isinstance(prev_log_probs, dict):
-                    for name in actions.keys():
-                        prev_log_probs[name] = prev_log_probs[name].detach()
-                else:
-                    prev_log_probs = prev_log_probs.detach()
-                prev_state_values = value_function.value_output(preprocessed_states).detach()
-                if apply_postprocessing:
-                    advantages = gae_function.calc_gae_values(prev_state_values, rewards, terminals, sequence_indices)
-                else:
-                    advantages = rewards
-                if self.standardize_advantages:
-                    advantages = (advantages - torch.mean(advantages)) / torch.std(advantages)
-
-                for _ in range(agent.iterations):
-                    start = int(torch.rand(1) * (batch_size - 1))
-                    indices = torch.arange(start=start, end=start + sample_size, dtype=torch.long) % batch_size
-                    sample_states = torch.index_select(preprocessed_states, 0, indices)
-
-                    if isinstance(actions, dict):
-                        sample_actions = DataOpDict()
-                        sample_prev_log_probs = DataOpDict()
-                        for name, action in define_by_run_flatten(actions, scope_separator_at_start=False).items():
-                            sample_actions[name] = torch.index_select(action, 0, indices)
-                            sample_prev_log_probs[name] = torch.index_select(prev_log_probs[name], 0, indices)
-                    else:
-                        sample_actions = torch.index_select(actions, 0, indices)
-                        sample_prev_log_probs = torch.index_select(prev_log_probs, 0, indices)
-
-                    sample_advantages = torch.index_select(advantages, 0, indices)
-                    sample_prev_state_values = torch.index_select(prev_state_values, 0, indices)
-
-                    sample_log_probs = policy.get_log_likelihood(sample_states, sample_actions)["log_likelihood"]
-                    sample_state_values = value_function.value_output(sample_states)
-
-                    entropy = policy.get_entropy(sample_states)["entropy"]
-                    loss, loss_per_item, vf_loss, vf_loss_per_item = loss_function.loss(
-                        sample_log_probs, sample_prev_log_probs,
-                        sample_state_values, sample_prev_state_values, sample_advantages, entropy
-                    )
-
-                    # Do not need step op.
-                    optimizer.step(policy.variables(), loss, loss_per_item, time_percentage)
-                    value_function_optimizer.step(value_function.variables(), vf_loss, vf_loss_per_item, time_percentage)
-                return loss, loss_per_item, vf_loss, vf_loss_per_item
-
     def get_action(self, states, internals=None, use_exploration=True, apply_preprocessing=True, extra_returns=None,
                    time_percentage=None):
->>>>>>> 972b8918
         """
         Args:
             extra_returns (Optional[Set[str],str]): Optional string or set of strings for additional return
