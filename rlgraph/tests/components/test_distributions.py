--- conflicted
+++ resolved
@@ -19,10 +19,6 @@
 
 import numpy as np
 from scipy.stats import norm, beta
-<<<<<<< HEAD
-
-=======
->>>>>>> 94691a8d
 from rlgraph.components.distributions import *
 from rlgraph.spaces import *
 from rlgraph.tests import ComponentTest, recursive_assert_almost_equal
@@ -71,13 +67,6 @@
         test.test(("log_prob", [
             np.array([[0.1, 0.2, 0.3, 0.4, 0.5]]),
             np.array([[True, False, False, True, True]])
-<<<<<<< HEAD
-        ]), expected_outputs=np.log(np.array([[0.1, 0.8, 0.7, 0.4, 0.5]])))  # probs that's the result is True
-
-    def test_categorical(self):
-        # Create 5 categorical distributions of 3 categories each.
-        param_space = FloatBox(shape=(5, 3), add_batch_rank=True)
-=======
             # probability that result is the given value
         ]), expected_outputs=np.log(np.array([[0.1, 0.8, 0.7, 0.4, 0.5]])))
 
@@ -90,7 +79,6 @@
     def test_categorical(self):
         # Create 5 categorical distributions of 3 categories each.
         param_space = FloatBox(shape=(5, 3), low=-1.0, high=2.0, add_batch_rank=True)
->>>>>>> 94691a8d
         values_space = IntBox(3, shape=(5,), add_batch_rank=True)
 
         # The Component to test.
@@ -122,12 +110,6 @@
         recursive_assert_almost_equal(np.mean(outs), 1.0, decimals=1)
 
         # Test log-likelihood outputs.
-<<<<<<< HEAD
-        test.test(("log_prob", [
-            np.array([[[0.1, 0.8, 0.1], [0.2, 0.2, 0.6], [0.3, 0.3, 0.4], [0.4, 0.1, 0.5], [0.5, 0.05, 0.45]]]),
-            np.array([[1, 2, 0, 1, 1]])
-        ]), expected_outputs=np.log(np.array([[0.8, 0.6, 0.3, 0.1, 0.05]])))
-=======
         input_ = param_space.sample(1)
         labels = values_space.sample(1)
         probs = softmax(input_)
@@ -135,7 +117,6 @@
             probs[0][0][labels[0][0]], probs[0][1][labels[0][1]], probs[0][2][labels[0][2]],
             probs[0][3][labels[0][3]], probs[0][4][labels[0][4]]
         ]])), decimals=4)
->>>>>>> 94691a8d
 
     def test_normal(self):
         # Create 5 normal distributions (2 parameters (mean and stddev) each).
@@ -157,11 +138,7 @@
 
         # Batch of size=2 and deterministic (True).
         input_ = [param_space.sample(2), True]
-<<<<<<< HEAD
-        expected = input_[0][0]   # 0 = mean
-=======
         expected = input_[0][0]  # 0 = mean
->>>>>>> 94691a8d
         # Sample n times, expect always mean value (deterministic draw).
         for _ in range(50):
             test.test(("draw", input_), expected_outputs=expected)
@@ -390,33 +367,12 @@
             values=values_space
         )
 
-<<<<<<< HEAD
-        low, high = -1.0, 1.0
-=======
         low, high = -2.0, 1.0
->>>>>>> 94691a8d
         squashed_distribution = SquashedNormal(switched_off_apis={"kl_divergence"}, low=low, high=high)
         test = ComponentTest(component=squashed_distribution, input_spaces=input_spaces)
 
         # Batch of size=2 and deterministic (True).
         input_ = [param_space.sample(2), True]
-<<<<<<< HEAD
-        expected = ((np.tanh(input_[0][0]) + 1.0) / 2.0) * (high - low) + low   # 0 = mean
-        # Sample n times, expect always mean value (deterministic draw).
-        for _ in range(50):
-            test.test(("draw", input_), expected_outputs=expected)
-            test.test(("sample_deterministic", tuple([input_[0]])), expected_outputs=expected)
-
-        # Batch of size=1 and non-deterministic -> expect roughly the mean.
-        input_ = [param_space.sample(1), False]
-        expected = ((np.tanh(input_[0][0]) + 1.0) / 2.0) * (high - low) + low  # 0 = mean
-        outs = []
-        for _ in range(50):
-            out = test.test(("draw", input_))
-            outs.append(out)
-            out = test.test(("sample_stochastic", tuple([input_[0]])))
-            outs.append(out)
-=======
         expected = ((np.tanh(input_[0][0]) + 1.0) / 2.0) * (high - low) + low   # [0] = mean
         # Sample n times, expect always mean value (deterministic draw).
         for _ in range(50):
@@ -483,22 +439,14 @@
             outs.append(np.argmax(out, axis=-1))
             out = test.test(("sample_stochastic", tuple([input_[0]])))
             outs.append(np.argmax(out, axis=-1))
->>>>>>> 94691a8d
 
         recursive_assert_almost_equal(np.mean(outs), expected.mean(), decimals=1)
 
         # Test log-likelihood outputs.
-<<<<<<< HEAD
-        means = np.array([[0.1, 0.2, 0.3, 0.4, 100.0]])
-        stds = np.array([[0.8, 0.2, 0.3, 2.0, 50.0]])
-        # Make sure values are within low and high.
-        values = np.array([[0.99, 0.2, 0.4, -0.1, -0.8542]])
-=======
         means = np.array([[0.1, 0.2, 0.3, 0.4, 5.0]])
         stds = np.array([[0.8, 0.2, 0.3, 2.0, 4.0]])
         # Make sure values are within low and high.
         values = np.array([[0.9, 0.2, 0.4, -0.1, -1.05]])
->>>>>>> 94691a8d
 
         # TODO: understand and comment the following formula to get the log-prob.
         # Unsquash values, then get log-llh from regular gaussian.
