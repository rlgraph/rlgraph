# Copyright 2018/2019 The RLgraph authors. All Rights Reserved.
#
# Licensed under the Apache License, Version 2.0 (the "License");
# you may not use this file except in compliance with the License.
# You may obtain a copy of the License at
#
#     http://www.apache.org/licenses/LICENSE-2.0
#
# Unless required by applicable law or agreed to in writing, software
# distributed under the License is distributed on an "AS IS" BASIS,
# WITHOUT WARRANTIES OR CONDITIONS OF ANY KIND, either express or implied.
# See the License for the specific language governing permissions and
# limitations under the License.
# ==============================================================================

from __future__ import absolute_import, division, print_function

import numpy as np
from rlgraph import get_backend
from rlgraph.spaces.bool_box import BoolBox
from rlgraph.spaces.box_space import BoxSpace
from rlgraph.spaces.containers import ContainerSpace, Dict, Tuple
from rlgraph.spaces.float_box import FloatBox
from rlgraph.spaces.int_box import IntBox
from rlgraph.spaces.text_box import TextBox
<<<<<<< HEAD
from rlgraph.utils.util import RLGraphError, convert_dtype, get_shape, LARGE_INTEGER, force_tuple
from six.moves import xrange as range_
=======
from rlgraph.utils.rlgraph_errors import RLGraphError, RLGraphSpaceError
from rlgraph.utils.util import convert_dtype, get_shape, LARGE_INTEGER, force_tuple
>>>>>>> 94691a8d

if get_backend() == "tf":
    import tensorflow as tf
elif get_backend() == "pytorch":
    import torch


# TODO: replace completely by `Component.get_variable` (python-backend)
def get_list_registry(from_space, capacity=None, initializer=0, flatten=True, add_batch_rank=False):
    """
    Creates a list storage for a space by providing an ordered dict mapping space names
    to empty lists.

    Args:
        from_space: Space to create registry from.
        capacity (Optional[int]): Optional capacity to initalize list.
        initializer (Optional(any)): Optional initializer for list if capacity is not None.
        flatten (bool): Whether to produce a FlattenedDataOp with auto-keys.

        add_batch_rank (Optional[bool,int]): If from_space is given and is True, will add a 0th rank (None) to
            the created variable. If it is an int, will add that int instead of None.
            Default: False.

    Returns:
        dict: Container dict mapping spaces to empty lists.
    """
    if flatten:
        if capacity is not None:
            var = from_space.flatten(
                custom_scope_separator="-", scope_separator_at_start=False,
                mapping=lambda k, primitive: [initializer for _ in range_(capacity)]
            )
        else:
            var = from_space.flatten(
                custom_scope_separator="-", scope_separator_at_start=False,
                mapping=lambda k, primitive: []
            )
    else:
        if capacity is not None:
            var = [initializer for _ in range_(capacity)]
        else:
            var = []
    return var


def get_space_from_op(op, num_categories=None):
    """
    Tries to re-create a Space object given some DataOp (e.g. a tf op).
    This is useful for shape inference on returned ops after having run through a graph_fn.

    Args:
        op (DataOp): The op to create a corresponding Space for.
        num_categories (Optional[int]): An optional indicator, what the `num_categories` property for
            an IntBox should be.

    Returns:
        Space: The inferred Space object.
    """
    # a Dict
    if isinstance(op, dict):  # DataOpDict
        spec = {}
        add_batch_rank = False
        add_time_rank = False
        for key, value in op.items():
<<<<<<< HEAD
            spec[key] = get_space_from_op(value)
=======
            # Special case for IntBoxes:
            # If another key exists, with the name: `_num_[key]` -> take num_categories from that key's value.
            if key[:5] == "_num_":
                continue
            num_categories = op.get("_num_{}".format(key))
            spec[key] = get_space_from_op(value, num_categories=num_categories)
>>>>>>> 94691a8d
            # Return
            if spec[key] == 0:
                return 0
            if spec[key].has_batch_rank:
                add_batch_rank = True
            if spec[key].has_time_rank:
                add_time_rank = True
        return Dict(spec, add_batch_rank=add_batch_rank, add_time_rank=add_time_rank)
    # a Tuple
    elif isinstance(op, tuple):  # DataOpTuple
        spec = []
        add_batch_rank = False
        add_time_rank = False
        for i in op:
            space = get_space_from_op(i)
            if space == 0:
                return 0
            spec.append(space)
            if spec[-1].has_batch_rank:
                add_batch_rank = True
            if spec[-1].has_time_rank:
                add_time_rank = True
        return Tuple(spec, add_batch_rank=add_batch_rank, add_time_rank=add_time_rank)
    # primitive Space -> infer from op dtype and shape
    else:
        int_high = {"high": num_categories} if num_categories is not None else {}
        # Op itself is a single value, simple python type.
        if isinstance(op, (bool, int, float)):
            return BoxSpace.from_spec(spec=type(op), shape=(), **int_high)
        elif isinstance(op, str):
            raise RLGraphError("Cannot derive Space from non-allowed op ({})!".format(op))
        # A single numpy array.
        elif isinstance(op, np.ndarray):
            return BoxSpace.from_spec(spec=convert_dtype(str(op.dtype), "np"), shape=op.shape, **int_high)
        elif isinstance(op, list):
            return try_space_inference_from_list(op)
        # No Space: e.g. the tf.no_op, a distribution (anything that's not a tensor).
        # PyTorch Tensors do not have get_shape so must check backend.
        elif hasattr(op, "dtype") is False or (get_backend() == "tf" and not hasattr(op, "get_shape")):
            return 0
        # Some tensor: can be converted into a BoxSpace.
        else:
            shape = get_shape(op)
            # Unknown shape (e.g. a cond op).
            if shape is None:
                return 0
            add_batch_rank = False
            add_time_rank = False
            time_major = False
            new_shape = list(shape)

            # New way: Detect via op._batch_rank and op._time_rank properties where these ranks are.
            if hasattr(op, "_batch_rank") and isinstance(op._batch_rank, int):
                add_batch_rank = True
                new_shape[op._batch_rank] = -1

            # elif get_backend() == "pytorch":
            #     if isinstance(op, torch.Tensor):
            #         if op.dim() > 1 and shape[0] == 1:
            #             add_batch_rank = True
            #             new_shape[0] = 1
            if hasattr(op, "_time_rank") and isinstance(op._time_rank, int):
                add_time_rank = True
                if op._time_rank == 0:
                    time_major = True
                new_shape[op._time_rank] = -1
            shape = tuple(n for n in new_shape if n != -1)

            # Old way: Detect automatically whether the first rank(s) are batch and/or time rank.
            if add_batch_rank is False and add_time_rank is False and shape != () and shape[0] is None:
                if len(shape) > 1 and shape[1] is None:
                    #raise RLGraphError(
                    #    "ERROR: Cannot determine time-major flag if both batch- and time-ranks are in an op w/o saying "
                    #    "which rank goes to which position!"
                    #)
                    shape = shape[2:]
                    add_time_rank = True
                else:
                    shape = shape[1:]
                add_batch_rank = True

            # TODO: If op._batch_rank and/or op._time_rank are not set, set them now.

            base_dtype = op.dtype.base_dtype if hasattr(op.dtype, "base_dtype") else op.dtype
            # PyTorch does not have a bool type
            if get_backend() == "pytorch":
                if op.dtype is torch.uint8:
                    base_dtype = bool
            base_dtype_str = str(base_dtype)

            # FloatBox
            if "float" in base_dtype_str:
                return FloatBox(shape=shape, add_batch_rank=add_batch_rank, add_time_rank=add_time_rank,
                                time_major=time_major, dtype=convert_dtype(base_dtype, "np"))
            # IntBox
            elif "int" in base_dtype_str:
                high = num_categories or getattr(op, "_num_categories", None)
                return IntBox(high, shape=shape, add_batch_rank=add_batch_rank, add_time_rank=add_time_rank,
                              time_major=time_major, dtype=convert_dtype(base_dtype, "np"))
            # a BoolBox
            elif "bool" in base_dtype_str:
                return BoolBox(shape=shape, add_batch_rank=add_batch_rank, add_time_rank=add_time_rank,
                               time_major=time_major)
            # a TextBox
            elif "string" in base_dtype_str:
                return TextBox(shape=shape, add_batch_rank=add_batch_rank, add_time_rank=add_time_rank,
                               time_major=time_major)

    raise RLGraphError("ERROR: Cannot derive Space from op '{}' (unknown type?)!".format(op))


def sanity_check_space(
        space, allowed_types=None, allowed_sub_types=None, non_allowed_types=None, non_allowed_sub_types=None,
        must_have_batch_rank=None, must_have_time_rank=None, must_have_batch_or_time_rank=False,
        must_have_categories=None, num_categories=None,
        must_have_lower_limit=None, must_have_upper_limit=None,
        rank=None, shape=None
):
    """
    Sanity checks a given Space for certain criteria and raises exceptions if they are not met.

    Args:
        space (Space): The Space object to check.
        allowed_types (Optional[List[type]]): A list of types that this Space must be an instance of.

        allowed_sub_types (Optional[List[type]]): For container spaces, a list of sub-types that all
            flattened sub-Spaces must be an instance of.

        non_allowed_types (Optional[List[type]]): A list of type that this Space must not be an instance of.

        non_allowed_sub_types (Optional[List[type]]): For container spaces, a list of sub-types that all
            flattened sub-Spaces must not be an instance of.

        must_have_batch_rank (Optional[bool]): Whether the Space must (True) or must not (False) have the
            `has_batch_rank` property set to True. None, if it doesn't matter.

        must_have_time_rank (Optional[bool]): Whether the Space must (True) or must not (False) have the
            `has_time_rank` property set to True. None, if it doesn't matter.

        must_have_batch_or_time_rank (Optional[bool]): Whether the Space must (True) or must not (False) have either
            the `has_batch_rank` or the `has_time_rank` property set to True.

        must_have_categories (Optional[bool]): For IntBoxes, whether the Space must (True) or must not (False) have
            global bounds with `num_categories` > 0. None, if it doesn't matter.

        num_categories (Optional[int,tuple]): An int or a tuple (min,max) range within which the Space's
            `num_categories` rank must lie. Only valid for IntBoxes.
            None if it doesn't matter.

        must_have_lower_limit (Optional[bool]): If not None, whether this Space must have a lower limit.
        must_have_upper_limit (Optional[bool]): If not None, whether this Space must have an upper limit.

        rank (Optional[int,tuple]): An int or a tuple (min,max) range within which the Space's rank must lie.
            None if it doesn't matter.

        shape (Optional[tuple[int]]): A tuple of ints specifying the required shape. None if it doesn't matter.

    Raises:
        RLGraphSpaceError: If any of the conditions is not met.
    """
    flattened_space = space.flatten()

    # Check the types.
    if allowed_types is not None:
        if not isinstance(space, force_tuple(allowed_types)):
            raise RLGraphSpaceError(
                space, "ERROR: Space ({}) is not an instance of {}!".format(space, allowed_types)
            )

    if allowed_sub_types is not None:
        for flat_key, sub_space in flattened_space.items():
            if not isinstance(sub_space, force_tuple(allowed_sub_types)):
                raise RLGraphSpaceError(
                    sub_space,
                    "ERROR: sub-Space '{}' ({}) is not an instance of {}!".
                    format(flat_key, sub_space, allowed_sub_types)
                )

    if non_allowed_types is not None:
        if isinstance(space, force_tuple(non_allowed_types)):
            raise RLGraphSpaceError(
                space,
                "ERROR: Space ({}) must not be an instance of {}!".format(space, non_allowed_types)
            )

    if non_allowed_sub_types is not None:
        for flat_key, sub_space in flattened_space.items():
            if isinstance(sub_space, force_tuple(non_allowed_sub_types)):
                raise RLGraphSpaceError(
                    sub_space,
                    "ERROR: sub-Space '{}' ({}) must not be an instance of {}!".
                    format(flat_key, sub_space, non_allowed_sub_types)
                )

    if must_have_batch_or_time_rank is True:
        if space.has_batch_rank is False and space.has_time_rank is False:
            raise RLGraphSpaceError(
                space,
                "ERROR: Space ({}) does not have a batch- or a time-rank, but must have either one of "
                "these!".format(space)
            )

    if must_have_batch_rank is not None:
        if (space.has_batch_rank is False and must_have_batch_rank is True) or \
                (space.has_batch_rank is not False and must_have_batch_rank is False):
            # Last chance: Check for rank >= 2, that would be ok as well.
            if must_have_batch_rank is True and len(space.get_shape(with_batch_rank=True)) >= 2:
                pass
            # Something is wrong.
            elif space.has_batch_rank is not False:
                raise RLGraphSpaceError(
                    space,
                    "ERROR: Space ({}) has a batch rank, but is not allowed to!".format(space)
                )
            else:
                raise RLGraphSpaceError(
                    space,
                    "ERROR: Space ({}) does not have a batch rank, but must have one!".format(space)
                )

    if must_have_time_rank is not None:
        if (space.has_time_rank is False and must_have_time_rank is True) or \
                (space.has_time_rank is not False and must_have_time_rank is False):
            # Last chance: Check for rank >= 3, that would be ok as well.
            if must_have_time_rank is True and len(space.get_shape(with_batch_rank=True, with_time_rank=True)) >= 2:
                pass
            # Something is wrong.
            elif space.has_time_rank is not False:
                raise RLGraphSpaceError(
                    space,
                    "ERROR: Space ({}) has a time rank, but is not allowed to!".format(space)
                )
            else:
                raise RLGraphSpaceError(
                    space,
                    "ERROR: Space ({}) does not have a time rank, but must have one!".format(space)
                )

    if must_have_categories is not None:
        for flat_key, sub_space in flattened_space.items():
            if not isinstance(sub_space, IntBox):
                raise RLGraphSpaceError(
                    sub_space,
                    "ERROR: Space {}({}) is not an IntBox. Only IntBox Spaces can have categories!".
                    format("" if flat_key == "" else "'{}' ".format(flat_key), space)
                )
            elif sub_space.global_bounds is False:
                raise RLGraphSpaceError(
                    sub_space,
                    "ERROR: Space {}({}) must have categories (globally valid value bounds)!".
                    format("" if flat_key == "" else "'{}' ".format(flat_key), space)
                )

    if must_have_lower_limit is not None:
        for flat_key, sub_space in flattened_space.items():
            low = sub_space.low
            if must_have_lower_limit is True and (low == -LARGE_INTEGER or low == float("-inf")):
                raise RLGraphSpaceError(
                    sub_space,
                    "ERROR: Space {}({}) must have a lower limit, but has none!".
                    format("" if flat_key == "" else "'{}' ".format(flat_key), space)
                )
            elif must_have_lower_limit is False and (low != -LARGE_INTEGER and low != float("-inf")):
                raise RLGraphSpaceError(
                    sub_space,
                    "ERROR: Space {}({}) must not have a lower limit, but has one ({})!".
                    format("" if flat_key == "" else "'{}' ".format(flat_key), space, low)
                )

    if must_have_upper_limit is not None:
        for flat_key, sub_space in flattened_space.items():
            high = sub_space.high
            if must_have_upper_limit is True and (high != LARGE_INTEGER and high != float("inf")):
                raise RLGraphSpaceError(
                    sub_space,
                    "ERROR: Space {}({}) must have an upper limit, but has none!".
                    format("" if flat_key == "" else "'{}' ".format(flat_key), space)
                )
            elif must_have_upper_limit is False and (high == LARGE_INTEGER or high == float("inf")):
                raise RLGraphSpaceError(
                    sub_space,
                    "ERROR: Space {}({}) must not have a upper limit, but has one ({})!".
                    format("" if flat_key == "" else "'{}' ".format(flat_key), space, high)
                )

    if rank is not None:
        if isinstance(rank, int):
            for flat_key, sub_space in flattened_space.items():
                if sub_space.rank != rank:
                    raise RLGraphSpaceError(
                        sub_space,
                        "ERROR: A Space (flat-key={}) of '{}' has rank {}, but must have rank "
                        "{}!".format(flat_key, space, sub_space.rank, rank)
                    )
        else:
            for flat_key, sub_space in flattened_space.items():
                if not ((rank[0] or 0) <= sub_space.rank <= (rank[1] or float("inf"))):
                    raise RLGraphSpaceError(

                        sub_space,
                        "ERROR: A Space (flat-key={}) of '{}' has rank {}, but its rank must be between {} and "
                        "{}!".format(flat_key, space, sub_space.rank, rank[0], rank[1])
                    )

    if shape is not None:
        for flat_key, sub_space in flattened_space.items():
            if sub_space.shape != shape:
                raise RLGraphSpaceError(
                    sub_space,
                    "ERROR: A Space (flat-key={}) of '{}' has shape {}, but its shape must be "
                    "{}!".format(flat_key, space, sub_space.get_shape(), shape)
                )

    if num_categories is not None:
        for flat_key, sub_space in flattened_space.items():
            if not isinstance(sub_space, IntBox):
                raise RLGraphSpaceError(
                    sub_space,
                    "ERROR: A Space (flat-key={}) of '{}' is not an IntBox. Only IntBox Spaces can have "
                    "categories!".format(flat_key, space)
                )
            elif isinstance(num_categories, int):
                if sub_space.num_categories != num_categories:
                    raise RLGraphSpaceError(
                        sub_space,
                        "ERROR: A Space (flat-key={}) of '{}' has `num_categories` {}, but must have {}!".
                        format(flat_key, space, sub_space.num_categories, num_categories)
                    )
            elif not ((num_categories[0] or 0) <= sub_space.num_categories <= (num_categories[1] or float("inf"))):
                raise RLGraphSpaceError(sub_space,
                    "ERROR: A Space (flat-key={}) of '{}' has `num_categories` {}, but this value must be between "
                    "{} and {}!".format(flat_key, space, sub_space.num_categories, num_categories[0], num_categories[1])
                )


def check_space_equivalence(space1, space2):
    """
    Compares the two input Spaces for equivalence and returns the more generic Space of the two.
    The more generic  Space  is the one that has the properties has_batch_rank and/or has _time_rank set (instead of
    hard values in these ranks).
    E.g.: FloatBox((64,)) is equivalent with FloatBox((), +batch-rank). The latter will be returned.

    NOTE: FloatBox((2,)) and FloatBox((3,)) are NOT equivalent.

    Args:
        space1 (Space): The 1st Space to compare.
        space2 (Space): The 2nd Space to compare.

    Returns:
        Union[Space,False]: False is the two spaces are not equivalent. The more generic Space of the two if they are
            equivalent.
    """
    # Spaces are the same: Return one of them.
    if space1 == space2:
        return space1
    # One has batch-rank, the other doesn't, but has one more rank.
    elif space1.has_batch_rank and not space2.has_batch_rank and \
            (np.asarray(space1.rank) == np.asarray(space2.rank) - 1).all():
        return space1
    elif space2.has_batch_rank and not space1.has_batch_rank and \
            (np.asarray(space2.rank) == np.asarray(space1.rank) - 1).all():
        return space2
    elif get_backend() == "pytorch":
        if not space1.has_batch_rank and not space2.has_batch_rank and \
                (np.asarray(space1.rank) == np.asarray(space2.rank)).all():
            return space1

        # TODO problem is that batch ranks are principally not handled correctly here ->
        # e.g. (batch_size, 256), (256,) can both be valid between layers
        if not space1.has_batch_rank and not space2.has_batch_rank and space1.rank > space2.rank:
            return space2
        if not space1.has_batch_rank and not space2.has_batch_rank and space1.rank < space2.rank:
            return space1
    # TODO: time rank?

    return False


def try_space_inference_from_list(list_op):
    """
    Attempts to infer shape space from a list op. A list op may be the result of fetching state from a Python
    memory.

    Args:
        list_op (list): List with arbitrary sub-structure.

    Returns:
        Space: Inferred Space object represented by list.
    """
    shape = len(list_op)
    if shape > 0:
        # Try to infer more things by looking inside list.
        elem = list_op[0]
        if (get_backend() == "pytorch" and isinstance(elem, torch.Tensor)) or \
                get_backend() == "tf" and isinstance(elem, tf.Tensor):
            list_type = elem.dtype
            inner_shape = elem.shape
            return BoxSpace.from_spec(spec=convert_dtype(list_type, "np"), shape=(shape,) + inner_shape,
                                      add_batch_rank=True)
        elif isinstance(elem, list):
            inner_shape = len(elem)
            return BoxSpace.from_spec(spec=convert_dtype(float, "np"), shape=(shape, inner_shape),
                                      add_batch_rank=True)
        elif isinstance(elem, int):
            # In case of missing comma values, check all other items in list for float.
            # If one float in there -> FloatBox, otherwise -> IntBox.
            has_floats = any(isinstance(el, float) for el in list_op)
            if has_floats is False:
                return IntBox.from_spec(shape=(shape,), add_batch_rank=True)
            else:
                return FloatBox.from_spec(shape=(shape,), add_batch_rank=True)
        elif isinstance(elem, float):
            return FloatBox.from_spec(shape=(shape,), add_batch_rank=True)
    else:
        # Most general guess is a Float box.
        return FloatBox(shape=(shape,))


def get_default_distribution_from_space(
        space, bounded_distribution_type="beta", discrete_distribution_type="categorical",
        gumbel_softmax_temperature=1.0
):
    """
    Args:
        space (Space): The primitive Space for which to derive a default distribution spec.
        bounded_distribution_type (str): The lookup class string for a bounded FloatBox distribution.
            Default: "beta".
        discrete_distribution_type(str): The class of distributions to use for discrete action spaces. For options
            check the components.distributions package. Default: categorical. Agents requiring reparameterization
            may require a GumbelSoftmax distribution instead.
        gumbel_softmax_temperature (float): Temperature parameter for the Gumbel-Softmax distribution used
            for discrete actions.

    Returns:
        Dict: A Spec dict, from which a valid default distribution object can be created.
    """
    # IntBox: Categorical.
    if isinstance(space, IntBox):
        if discrete_distribution_type == "gumbel_softmax":
            return dict(type="gumbel-softmax", temperature=gumbel_softmax_temperature)
        else:
            return dict(type=discrete_distribution_type)
    # BoolBox: Bernoulli.
    elif isinstance(space, BoolBox):
        return dict(type="bernoulli")
    # Continuous action space: Normal/Beta/etc. distribution.
    elif isinstance(space, FloatBox):
        # Unbounded -> Normal distribution.
        if not is_bounded_space(space):
            return dict(type="normal")
        # Bounded -> according to the bounded_distribution parameter.
        else:
            return dict(type=bounded_distribution_type, low=space.low, high=space.high)
    # Container Space.
    elif isinstance(space, ContainerSpace):
        return dict(type="joint-cumulative", distribution_specs=dict(
            {k: get_default_distribution_from_space(s) for k, s in space.flatten().items()}
        ))
    else:
        raise RLGraphError("No distribution defined for space {}!".format(space))


def is_bounded_space(box_space):
    if not isinstance(box_space, FloatBox):
        return False
    # Unbounded.
    if box_space.low == float("-inf") and box_space.high == float("inf"):
        return False
    # Bounded.
    elif box_space.low != float("-inf") and box_space.high != float("inf"):
        return True
    # TODO: Semi-bounded -> Exponential distribution.
    else:
        raise RLGraphError(
            "Semi-bounded spaces for distribution-generation are not supported yet! You passed in low={} high={}.".
            format(box_space.low, box_space.high)
        )<|MERGE_RESOLUTION|>--- conflicted
+++ resolved
@@ -23,13 +23,8 @@
 from rlgraph.spaces.float_box import FloatBox
 from rlgraph.spaces.int_box import IntBox
 from rlgraph.spaces.text_box import TextBox
-<<<<<<< HEAD
-from rlgraph.utils.util import RLGraphError, convert_dtype, get_shape, LARGE_INTEGER, force_tuple
-from six.moves import xrange as range_
-=======
 from rlgraph.utils.rlgraph_errors import RLGraphError, RLGraphSpaceError
 from rlgraph.utils.util import convert_dtype, get_shape, LARGE_INTEGER, force_tuple
->>>>>>> 94691a8d
 
 if get_backend() == "tf":
     import tensorflow as tf
@@ -94,16 +89,12 @@
         add_batch_rank = False
         add_time_rank = False
         for key, value in op.items():
-<<<<<<< HEAD
-            spec[key] = get_space_from_op(value)
-=======
             # Special case for IntBoxes:
             # If another key exists, with the name: `_num_[key]` -> take num_categories from that key's value.
             if key[:5] == "_num_":
                 continue
             num_categories = op.get("_num_{}".format(key))
             spec[key] = get_space_from_op(value, num_categories=num_categories)
->>>>>>> 94691a8d
             # Return
             if spec[key] == 0:
                 return 0
