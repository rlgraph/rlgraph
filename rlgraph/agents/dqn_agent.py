# Copyright 2018/2019 The RLgraph authors. All Rights Reserved.
#
# Licensed under the Apache License, Version 2.0 (the "License");
# you may not use this file except in compliance with the License.
# You may obtain a copy of the License at
#
#     http://www.apache.org/licenses/LICENSE-2.0
#
# Unless required by applicable law or agreed to in writing, software
# distributed under the License is distributed on an "AS IS" BASIS,
# WITHOUT WARRANTIES OR CONDITIONS OF ANY KIND, either express or implied.
# See the License for the specific language governing permissions and
# limitations under the License.
# ==============================================================================

from __future__ import absolute_import
from __future__ import division
from __future__ import print_function

import numpy as np

from rlgraph.agents import Agent
from rlgraph.components import Memory, PrioritizedReplay, DQNLossFunction, ContainerSplitter
from rlgraph.components.algorithms.algorithm_component import AlgorithmComponent
from rlgraph.spaces import FloatBox, BoolBox
from rlgraph.utils import RLGraphError
from rlgraph.utils.decorators import rlgraph_api
from rlgraph.utils.util import strip_list


class DQNAgent(Agent):
    """
    A collection of DQN algorithms published in the following papers:

    [1] Human-level control through deep reinforcement learning. Mnih, Kavukcuoglu, Silver et al. - 2015
    [2] Deep Reinforcement Learning with Double Q-learning. v. Hasselt, Guez, Silver - 2015
    [3] Dueling Network Architectures for Deep Reinforcement Learning, Wang et al. - 2016
    [4] https://en.wikipedia.org/wiki/Huber_loss
    """
    def __init__(
        self,
        state_space,
        action_space,
        discount=0.98,
        preprocessing_spec=None,
        network_spec=None,
        internal_states_space=None,
        policy_spec=None,
        exploration_spec=None,
        execution_spec=None,
        optimizer_spec=None,
        observe_spec=None,
        update_spec=None,
        summary_spec=None,
        saver_spec=None,
        auto_build=True,
        name="dqn-agent",
        double_q=True,
        dueling_q=True,
        huber_loss=False,
        n_step=1,
        shared_container_action_target=True,
        memory_spec=None,
    ):
        """
        Args:
            state_space (Union[dict,Space]): Spec dict for the state Space or a direct Space object.
            action_space (Union[dict,Space]): Spec dict for the action Space or a direct Space object.
            preprocessing_spec (Optional[list,PreprocessorStack]): The spec list for the different necessary states
                preprocessing steps or a PreprocessorStack object itself.
            discount (float): The discount factor (gamma).
            network_spec (Optional[list,NeuralNetwork]): Spec list for a NeuralNetwork Component or the NeuralNetwork
                object itself.
            internal_states_space (Optional[Union[dict,Space]]): Spec dict for the internal-states Space or a direct
                Space object for the Space(s) of the internal (RNN) states.
            policy_spec (Optional[dict]): An optional dict for further kwargs passing into the Policy c'tor.
            exploration_spec (Optional[dict]): The spec-dict to create the Exploration Component.
            execution_spec (Optional[dict,Execution]): The spec-dict specifying execution settings.
            optimizer_spec (Optional[dict,Optimizer]): The spec-dict to create the Optimizer for this Agent.
            observe_spec (Optional[dict]): Spec-dict to specify `Agent.observe()` settings.
            update_spec (Optional[dict]): Spec-dict to specify `Agent.update()` settings.
            summary_spec (Optional[dict]): Spec-dict to specify summary settings.
            saver_spec (Optional[dict]): Spec-dict to specify saver settings.
            auto_build (Optional[bool]): If True (default), immediately builds the graph using the agent's
                graph builder. If false, users must separately call agent.build(). Useful for debugging or analyzing
                components before building.
            name (str): Some name for this Agent object.
            double_q (bool): Whether to use the double DQN loss function (see [2]).
            dueling_q (bool): Whether to use a dueling layer in the ActionAdapter  (see [3]).
            huber_loss (bool) : Whether to apply a Huber loss. (see [4]).
            n_step (Optional[int]): n-step adjustment to discounting.
            memory_spec (Optional[dict,Memory]): The spec for the Memory to use for the DQN algorithm.
        """
        # Fix action-adapter before passing it to the super constructor.
        # Use a DuelingPolicy (instead of a basic Policy) if option is set.
        if dueling_q is True:
            policy_spec["type"] = "dueling-policy"
            # Give us some default state-value nodes.
            if "units_state_value_stream" not in policy_spec:
                policy_spec["units_state_value_stream"] = 128

        super(DQNAgent, self).__init__(
            state_space=state_space,
            action_space=action_space,
            discount=discount,
            preprocessing_spec=preprocessing_spec,
            network_spec=network_spec,
            internal_states_space=internal_states_space,
            policy_spec=policy_spec,
            exploration_spec=exploration_spec,
            execution_spec=execution_spec,
            optimizer_spec=optimizer_spec,
            observe_spec=observe_spec,
            update_spec=update_spec,
            summary_spec=summary_spec,
            saver_spec=saver_spec,
            auto_build=auto_build,
            name=name
        )

        # TODO: Have to manually set it here for multi-GPU synchronizer to know its number
        # TODO: of return values when calling _graph_fn_calculate_update_from_external_batch.
        # self.root_component.graph_fn_num_outputs["_graph_fn_update_from_external_batch"] = 4

        # Assert that the synch interval is a multiple of the update_interval.
        if self.update_spec["sync_interval"] / self.update_spec["update_interval"] != \
                self.update_spec["sync_interval"] // self.update_spec["update_interval"]:
            raise RLGraphError(
                "ERROR: sync_interval ({}) must be multiple of update_interval "
                "({})!".format(self.update_spec["sync_interval"], self.update_spec["update_interval"])
            )

        self.double_q = double_q
        self.dueling_q = dueling_q
        self.huber_loss = huber_loss
        self.shared_container_action_target = shared_container_action_target

        # Extend input Space definitions to this Agent's specific API-methods.
        preprocessed_state_space = self.preprocessed_state_space.with_batch_rank()
        reward_space = FloatBox(add_batch_rank=True)
        terminal_space = BoolBox(add_batch_rank=True)
        weight_space = FloatBox(add_batch_rank=True)

        self.input_spaces.update(dict(
            actions=self.action_space.with_batch_rank(),
            # Weights will have a Space derived from the vars of policy.
            policy_weights="variables:{}".format(self.policy.scope),
            use_exploration=bool,
            preprocessed_states=preprocessed_state_space,
            rewards=reward_space,
            terminals=terminal_space,
            next_states=preprocessed_state_space,
            preprocessed_next_states=preprocessed_state_space,
            importance_weights=weight_space,
            apply_postprocessing=bool
        ))
        if self.value_function is not None:
            self.input_spaces["value_function_weights"] = "variables:{}".format(self.value_function.scope),

        # The replay memory.
        self.memory = Memory.from_spec(memory_spec)
        # The splitter for splitting up the records coming from the memory.
        self.splitter = ContainerSplitter("states", "actions", "rewards", "terminals", "next_states")

        # Make sure the python buffer is not larger than our memory capacity.
        assert self.observe_spec["buffer_size"] <= self.memory.capacity,\
            "ERROR: Buffer's size ({}) in `observe_spec` must be smaller or equal to the memory's capacity ({})!".\
            format(self.observe_spec["buffer_size"], self.memory.capacity)

        # Copy our Policy (target-net), make target-net synchronizable.
        self.target_policy = self.policy.copy(scope="target-policy", trainable=False)
        # Number of steps since the last target-net synching from the main policy.
        self.steps_since_target_net_sync = 0

        use_importance_weights = isinstance(self.memory, PrioritizedReplay)
        self.loss_function = DQNLossFunction(
            discount=self.discount, double_q=self.double_q, huber_loss=self.huber_loss,
            shared_container_action_target=shared_container_action_target,
            importance_weights=use_importance_weights, n_step=n_step
        )

        self.root_component.add_components(
            self.preprocessor, self.memory, self.splitter, self.policy, self.target_policy,
            self.value_function, self.value_function_optimizer,  # <- should both be None for DQN
            self.exploration, self.loss_function, self.optimizer, self.vars_merger, self.vars_splitter
        )

        # Define the Agent's (root-Component's) API.
        #self.define_graph_api()

        # markup = get_graph_markup(self.graph_builder.root_component)
        # print(markup)
        if self.auto_build:
            self._build_graph([self.root_component], self.input_spaces, optimizer=self.optimizer,
                              batch_size=self.update_spec["batch_size"])
            self.graph_built = True

<<<<<<< HEAD
    #def define_graph_api(self, *args, **kwargs):
    #    super(DQNAgent, self).define_graph_api()

    #    agent = self

=======
    def define_graph_api(self, *args, **kwargs):
        super(DQNAgent, self).define_graph_api()

        agent = self

        # Reset operation (resets preprocessor).
        if self.preprocessing_required:
            @rlgraph_api(component=self.root_component)
            def reset_preprocessor(root):
                reset_op = agent.preprocessor.reset()
                return reset_op

        # Act from preprocessed states.
        @rlgraph_api(component=self.root_component)
        def action_from_preprocessed_state(root, preprocessed_states, time_percentage=None, use_exploration=True):
            sample_deterministic = agent.policy.get_deterministic_action(preprocessed_states)
            actions = agent.exploration.get_action(sample_deterministic["action"], time_percentage, use_exploration)
            return actions, preprocessed_states

        # State (from environment) to action with preprocessing.
        @rlgraph_api(component=self.root_component)
        def get_preprocessed_state_and_action(root, states, time_percentage=None, use_exploration=True):
            preprocessed_states = agent.preprocessor.preprocess(states)
            return root.action_from_preprocessed_state(preprocessed_states, time_percentage, use_exploration)

        # Insert into memory.
        @rlgraph_api(component=self.root_component)
        def insert_records(root, preprocessed_states, actions, rewards, next_states, terminals):
            records = dict(
                states=preprocessed_states, actions=actions, rewards=rewards, next_states=next_states, terminals=terminals
            )
            return agent.memory.insert_records(records)

        # Syncing target-net.
        @rlgraph_api(component=self.root_component)
        def sync_target_qnet(root):
            # If we are a multi-GPU root:
            # Simply feeds everything into the multi-GPU sync optimizer's method and return.
            if "multi-gpu-synchronizer" in root.sub_components:
                multi_gpu_syncer = root.sub_components["multi-gpu-synchronizer"]
                return multi_gpu_syncer.sync_target_qnets()
            # We could be the main root or a multi-GPU tower.
            else:
                policy_vars = root.get_sub_component_by_name(agent.policy.scope).variables()
                return root.get_sub_component_by_name(agent.target_policy.scope).sync(policy_vars)

        # Learn from memory.
        @rlgraph_api(component=self.root_component)
        def update_from_memory(root, apply_postprocessing, time_percentage=None):
            # Non prioritized memory will just return weight 1.0 for all samples.
            records, sample_indices, importance_weights = agent.memory.get_records(agent.update_spec["batch_size"])
            preprocessed_s, actions, rewards, terminals, preprocessed_s_prime = agent.splitter.call(records)

            step_op, loss, loss_per_item = root.update_from_external_batch(
                preprocessed_s, actions, rewards, terminals, preprocessed_s_prime, importance_weights,
                apply_postprocessing, time_percentage
            )

            # TODO this is really annoying. Will be solved once we have dict returns.
            if isinstance(agent.memory, PrioritizedReplay):
                update_pr_step_op = agent.memory.update_records(sample_indices, loss_per_item)
                return step_op, loss, loss_per_item, update_pr_step_op
            else:
                return step_op, loss, loss_per_item

        # Learn from an external batch.
        @rlgraph_api(component=self.root_component)
        def update_from_external_batch(
                root, preprocessed_states, actions, rewards, terminals, preprocessed_next_states,
                importance_weights, apply_postprocessing, time_percentage=None
        ):
            # If we are a multi-GPU root:
            # Simply feeds everything into the multi-GPU sync optimizer's method and return.
            if "multi-gpu-synchronizer" in root.sub_components:
                main_policy_vars = agent.policy.variables()
                all_vars = agent.vars_merger.merge(main_policy_vars)
                out = root.sub_components["multi-gpu-synchronizer"].calculate_update_from_external_batch(
                    all_vars, preprocessed_states, actions, rewards, terminals,
                    preprocessed_next_states, importance_weights, apply_postprocessing=apply_postprocessing,
                    time_percentage=time_percentage
                )
                avg_grads_and_vars = agent.vars_splitter.call(out["avg_grads_and_vars_by_component"])
                step_op = agent.optimizer.apply_gradients(avg_grads_and_vars)
                # Increase the global training step counter.
                step_op = root._graph_fn_training_step(step_op)
                step_and_sync_op = root.sub_components["multi-gpu-synchronizer"].sync_variables_to_towers(
                    step_op, all_vars
                )
                return step_and_sync_op, out["loss"], out["loss_per_item"]

            # Get sub-components relative to the root (could be multi-GPU setup where root=some-tower).
            policy = root.get_sub_component_by_name(agent.policy.scope)
            target_policy = root.get_sub_component_by_name(agent.target_policy.scope)
            loss_function = root.get_sub_component_by_name(agent.loss_function.scope)
            optimizer = root.get_sub_component_by_name(agent.optimizer.scope)
            vars_merger = root.get_sub_component_by_name(agent.vars_merger.scope)

            # Get the different Q-values.
            q_values_s = policy.get_adapter_outputs_and_parameters(preprocessed_states)["adapter_outputs"]
            qt_values_sp = target_policy.get_adapter_outputs_and_parameters(preprocessed_next_states)["adapter_outputs"]

            q_values_sp = None
            if self.double_q:
                q_values_sp = policy.get_adapter_outputs_and_parameters(preprocessed_next_states)["adapter_outputs"]

            loss, loss_per_item = loss_function.loss(
                q_values_s, actions, rewards, terminals, qt_values_sp, q_values_sp, importance_weights
            )

            # Args are passed in again because some device strategies may want to split them to different devices.
            policy_vars = policy.variables()

            # TODO: for a fully automated multi-GPU strategy, we would have to make sure that:
            # TODO: - every agent (root_component) has an update_from_external_batch method
            # TODO: - this if check is somehow automated and not necessary anymore (local optimizer must be called with different API-method, not step)
            if hasattr(root, "is_multi_gpu_tower") and root.is_multi_gpu_tower is True:
                grads_and_vars = optimizer.calculate_gradients(policy_vars, loss, time_percentage)
                grads_and_vars_by_component = vars_merger.merge(grads_and_vars)
                return grads_and_vars_by_component, loss, loss_per_item
            else:
                step_op = optimizer.step(policy_vars, loss, loss_per_item, time_percentage)
                # Increase the global training step counter.
                step_op = root._graph_fn_training_step(step_op)
                return step_op, loss, loss_per_item

        @rlgraph_api(component=self.root_component)
        def get_td_loss(root, preprocessed_states, actions, rewards,
                        terminals, preprocessed_next_states, importance_weights):

            policy = root.get_sub_component_by_name(agent.policy.scope)
            target_policy = root.get_sub_component_by_name(agent.target_policy.scope)
            loss_function = root.get_sub_component_by_name(agent.loss_function.scope)

            # Get the different Q-values.
            q_values_s = policy.get_adapter_outputs_and_parameters(preprocessed_states)["adapter_outputs"]
            qt_values_sp = target_policy.get_adapter_outputs_and_parameters(preprocessed_next_states)["adapter_outputs"]

            q_values_sp = None
            if self.double_q:
                q_values_sp = policy.get_adapter_outputs_and_parameters(preprocessed_next_states)["adapter_outputs"]

            loss, loss_per_item = loss_function.loss(
                q_values_s, actions, rewards, terminals, qt_values_sp, q_values_sp, importance_weights
            )
            return loss, loss_per_item

        @rlgraph_api(component=self.root_component)
        def get_q_values(root, preprocessed_states):
            q_values = root.get_sub_component_by_name(agent.policy.scope).get_adapter_outputs_and_parameters(
                preprocessed_states)["adapter_outputs"]
            return q_values
>>>>>>> 5a5327e4

    def get_action(self, states, internals=None, use_exploration=True, apply_preprocessing=True, extra_returns=None,
                   time_percentage=None):
        """
        Args:
            extra_returns (Optional[Set[str],str]): Optional string or set of strings for additional return
                values (besides the actions). Possible values are:
                - 'preprocessed_states': The preprocessed states after passing the given states through the
                preprocessor stack.
                - 'internal_states': The internal states returned by the RNNs in the NN pipeline.
                - 'used_exploration': Whether epsilon- or noise-based exploration was used or not.

        Returns:
            tuple or single value depending on `extra_returns`:
                - action
                - the preprocessed states
        """
        # TODO: Move update_spec to Worker. Agent should not hold these execution details.
        if time_percentage is None:
            time_percentage = self.timesteps / self.update_spec.get("max_timesteps", 1e6)

        extra_returns = {extra_returns} if isinstance(extra_returns, str) else (extra_returns or set())
        # States come in without preprocessing -> use state space.
        if apply_preprocessing:
            call_method = "get_preprocessed_state_and_action"
            batched_states = self.state_space.force_batch(states)
        else:
            call_method = "action_from_preprocessed_state"
            batched_states = states
        remove_batch_rank = batched_states.ndim == np.asarray(states).ndim + 1

        # Increase timesteps by the batch size (number of states in batch).
        batch_size = len(batched_states)
        self.timesteps += batch_size

        # Control, which return value to "pull" (depending on `additional_returns`).
        return_ops = [0, 1] if "preprocessed_states" in extra_returns else [0]  # 1=preprocessed_states, 0=action
        ret = self.graph_executor.execute((
            call_method,
            [batched_states, time_percentage, use_exploration],
            return_ops
        ))
        if remove_batch_rank:
            return strip_list(ret)
        else:
            return ret

    def _observe_graph(self, preprocessed_states, actions, internals, rewards, next_states, terminals):
        self.graph_executor.execute(("insert_records", [preprocessed_states, actions, rewards, next_states, terminals]))

    def update(self, batch=None, time_percentage=None, **kwargs):
        # TODO: Move update_spec to Worker. Agent should not hold these execution details.
        if time_percentage is None:
            time_percentage = self.timesteps / self.update_spec.get("max_timesteps", 1e6)

        # Should we sync the target net?
        self.steps_since_target_net_sync += self.update_spec["update_interval"]
        if self.steps_since_target_net_sync >= self.update_spec["sync_interval"]:
            sync_call = "sync_target_qnet"
            self.steps_since_target_net_sync = 0
        else:
            sync_call = None

        if batch is None:
            ret = self.graph_executor.execute(("update_from_memory", [True, time_percentage]))
        else:
            # TODO apply postprocessing always true atm.
            input_ = [batch["states"], batch["actions"], batch["rewards"], batch["terminals"],
                           batch["next_states"], batch["importance_weights"], True, time_percentage]
            ret = self.graph_executor.execute(("update_from_external_batch", input_))

        # Do the target net synching after the update (for better clarity: after a sync, we would expect for both
        # networks to be the exact same).
        if sync_call:
            self.graph_executor.execute(sync_call)

        # 1=the loss
        # 2=loss per item for external update, records for update from memory
        return ret[1], ret[2]

    def reset(self):
        """
        Resets our preprocessor, but only if it contains stateful PreprocessLayer Components (meaning
        the PreprocessorStack has at least one variable defined).
        """
        if self.preprocessing_required and len(self.preprocessor.variable_registry) > 0:
            self.graph_executor.execute("reset_preprocessor")

    def post_process(self, batch):
        batch_input = [batch["states"], batch["actions"], batch["rewards"], batch["terminals"],
                       batch["next_states"], batch["importance_weights"]]
        ret = self.graph_executor.execute(("get_td_loss", batch_input))

        # Remove unnecessary return dicts.
        if isinstance(ret, dict):
            ret = ret["get_td_loss"]

        # Return [0]=total loss, [1]=loss-per-item
        return ret[0], ret[1]

    def __repr__(self):
        return "DQNAgent(doubleQ={} duelingQ={})".format(self.double_q, self.dueling_q)


class DQNAlgorithmComponent(AlgorithmComponent):
    def __init__(self, scope="dqn-agent-component", **kwargs):

        super(DQNAlgorithmComponent, self).__init__(
            agent, policy_spec=policy_spec, value_function_spec=value_function_spec, scope=scope, **kwargs
        )

    def check_input_spaces(self, input_spaces, action_space=None):
        for s in ["states", "actions", "env_actions", "preprocessed_states", "rewards", "terminals"]:
            sanity_check_space(input_spaces[s], must_have_batch_rank=True)

    # Act from preprocessed states.
    @rlgraph_api
    def action_from_preprocessed_state(self, preprocessed_states, time_percentage=None, use_exploration=True):
        sample_deterministic = self.policy.get_deterministic_action(preprocessed_states)
        actions = self.exploration.get_action(sample_deterministic["action"], time_percentage, use_exploration)
        return actions, preprocessed_states

    # State (from environment) to action with preprocessing.
    @rlgraph_api
    def get_preprocessed_state_and_action(self, states, time_percentage=None, use_exploration=True):
        preprocessed_states = self.preprocessor.preprocess(states)
        return self.action_from_preprocessed_state(preprocessed_states, time_percentage, use_exploration)

    # Insert into memory.
    @rlgraph_api
    def insert_records(self, preprocessed_states, actions, rewards, next_states, terminals):
        records = dict(
            states=preprocessed_states, actions=actions, rewards=rewards, next_states=next_states, terminals=terminals
        )
        return self.memory.insert_records(records)

    # Syncing target-net.
    @rlgraph_api
    def sync_target_qnet(self):
        # If we are a multi-GPU root:
        # Simply feeds everything into the multi-GPU sync optimizer's method and return.
        if "multi-gpu-synchronizer" in self.sub_components:
            multi_gpu_syncer = self.sub_components["multi-gpu-synchronizer"]
            return multi_gpu_syncer.sync_target_qnets()
        # We could be the main root or a multi-GPU tower.
        else:
            policy_vars = self.policy.variables()
            return self.target_policy.sync(policy_vars)

    # Learn from memory.
    @rlgraph_api
    def update_from_memory(self, apply_postprocessing, time_percentage=None):
        # Non prioritized memory will just return weight 1.0 for all samples.
        records, sample_indices, importance_weights = self.memory.get_records(self.batch_size)
        #preprocessed_s, actions, rewards, terminals, preprocessed_s_prime = agent.splitter.call(records)

        step_op, loss, loss_per_item, q_values_s = self.update_from_external_batch(
            records["states"], records["actions"], records["rewards"], records["terminals"], records["next_states"],
            importance_weights, apply_postprocessing, time_percentage
        )

        # TODO this is really annoying. Will be solved once we have dict returns.
        if isinstance(self.memory, PrioritizedReplay):
            update_pr_step_op = self.memory.update_records(sample_indices, loss_per_item)
            step_op = self._graph_fn_group(update_pr_step_op, step_op)
        return dict(step_op=step_op, loss=loss, loss_per_item=loss_per_item)

    # Learn from an external batch.
    @rlgraph_api
    def update_from_external_batch(
            self, preprocessed_states, actions, rewards, terminals, preprocessed_next_states,
            importance_weights, apply_postprocessing, time_percentage=None
    ):
        # If we are a multi-GPU root:
        # Simply feeds everything into the multi-GPU sync optimizer's method and return.
        if "multi-gpu-synchronizer" in self.sub_components:
            main_policy_vars = self.policy.variables()
            all_vars = self.vars_merger.merge(main_policy_vars)
            out = self.sub_components["multi-gpu-synchronizer"].calculate_update_from_external_batch(
                all_vars, preprocessed_states, actions, rewards, terminals,
                preprocessed_next_states, importance_weights, apply_postprocessing=apply_postprocessing,
                time_percentage=time_percentage
            )
            avg_grads_and_vars = self.vars_splitter.call(out["grads_and_vars_by_component"])
            step_op = self.optimizer.apply_gradients(avg_grads_and_vars)
            # Increase the global training step counter.
            step_op = self._graph_fn_training_step(step_op)
            step_and_sync_op = self.sub_components["multi-gpu-synchronizer"].sync_variables_to_towers(
                step_op, all_vars
            )
            #q_values_s = out["additional_return_0"]
            return dict(step_op=step_and_sync_op, loss=out["loss"], loss_per_item=out["loss_per_item"]) #, q_values_s

        # Get sub-components relative to the root (could be multi-GPU setup where root=some-tower).
        #policy = root.get_sub_component_by_name(agent.policy.scope)
        #target_policy = root.get_sub_component_by_name(agent.target_policy.scope)
        #loss_function = root.get_sub_component_by_name(agent.loss_function.scope)
        #optimizer = root.get_sub_component_by_name(agent.optimizer.scope)
        #vars_merger = root.get_sub_component_by_name(agent.vars_merger.scope)

        # Get the different Q-values.
        q_values_s = self.policy.get_adapter_outputs_and_parameters(preprocessed_states)["adapter_outputs"]
        qt_values_sp = self.target_policy.get_adapter_outputs_and_parameters(preprocessed_next_states)["adapter_outputs"]

        q_values_sp = None
        if self.double_q:
            q_values_sp = self.get_adapter_outputs_and_parameters(preprocessed_next_states)["adapter_outputs"]

        loss, loss_per_item = self.loss_function.loss(
            q_values_s, actions, rewards, terminals, qt_values_sp, q_values_sp, importance_weights
        )

        # Args are passed in again because some device strategies may want to split them to different devices.
        policy_vars = self.policy.variables()

        # TODO: for a fully automated multi-GPU strategy, we would have to make sure that:
        # TODO: - every agent (root_component) has an update_from_external_batch method
        # TODO: - this if check is somehow automated and not necessary anymore (local optimizer must be called with different API-method, not step)
        if hasattr(self, "is_multi_gpu_tower") and self.is_multi_gpu_tower is True:
            grads_and_vars = self.optimizer.calculate_gradients(policy_vars, loss, time_percentage)
            grads_and_vars_by_component = self.vars_merger.merge(grads_and_vars)
            return dict(grads_and_vars_by_component=grads_and_vars_by_component, loss=loss, loss_per_item=loss_per_item, q_values_s=q_values_s)
        else:
            step_op = self.optimizer.step(policy_vars, loss, loss_per_item, time_percentage)
            # Increase the global training step counter.
            step_op = self._graph_fn_training_step(step_op)
            return dict(step_op=step_op, loss=loss, loss_per_item=loss_per_item, q_values_s=q_values_s)

    @rlgraph_api
    def get_td_loss(self, preprocessed_states, actions, rewards,
                    terminals, preprocessed_next_states, importance_weights):

        #policy = root.get_sub_component_by_name(agent.policy.scope)
        #target_policy = root.get_sub_component_by_name(agent.target_policy.scope)
        #loss_function = root.get_sub_component_by_name(agent.loss_function.scope)

        # Get the different Q-values.
        q_values_s = self.policy.get_adapter_outputs_and_parameters(preprocessed_states)["adapter_outputs"]
        qt_values_sp = self.target_policy.get_adapter_outputs_and_parameters(preprocessed_next_states)["adapter_outputs"]

        q_values_sp = None
        if self.double_q:
            q_values_sp = self.policy.get_adapter_outputs_and_parameters(preprocessed_next_states)["adapter_outputs"]

        loss, loss_per_item = self.loss_function.loss(
            q_values_s, actions, rewards, terminals, qt_values_sp, q_values_sp, importance_weights
        )
        return loss, loss_per_item

    @rlgraph_api
    def get_q_values(self, preprocessed_states):
        q_values = self.policy.get_adapter_outputs_and_parameters(
            preprocessed_states)["adapter_outputs"]
        return q_values<|MERGE_RESOLUTION|>--- conflicted
+++ resolved
@@ -195,165 +195,11 @@
                               batch_size=self.update_spec["batch_size"])
             self.graph_built = True
 
-<<<<<<< HEAD
     #def define_graph_api(self, *args, **kwargs):
     #    super(DQNAgent, self).define_graph_api()
 
     #    agent = self
 
-=======
-    def define_graph_api(self, *args, **kwargs):
-        super(DQNAgent, self).define_graph_api()
-
-        agent = self
-
-        # Reset operation (resets preprocessor).
-        if self.preprocessing_required:
-            @rlgraph_api(component=self.root_component)
-            def reset_preprocessor(root):
-                reset_op = agent.preprocessor.reset()
-                return reset_op
-
-        # Act from preprocessed states.
-        @rlgraph_api(component=self.root_component)
-        def action_from_preprocessed_state(root, preprocessed_states, time_percentage=None, use_exploration=True):
-            sample_deterministic = agent.policy.get_deterministic_action(preprocessed_states)
-            actions = agent.exploration.get_action(sample_deterministic["action"], time_percentage, use_exploration)
-            return actions, preprocessed_states
-
-        # State (from environment) to action with preprocessing.
-        @rlgraph_api(component=self.root_component)
-        def get_preprocessed_state_and_action(root, states, time_percentage=None, use_exploration=True):
-            preprocessed_states = agent.preprocessor.preprocess(states)
-            return root.action_from_preprocessed_state(preprocessed_states, time_percentage, use_exploration)
-
-        # Insert into memory.
-        @rlgraph_api(component=self.root_component)
-        def insert_records(root, preprocessed_states, actions, rewards, next_states, terminals):
-            records = dict(
-                states=preprocessed_states, actions=actions, rewards=rewards, next_states=next_states, terminals=terminals
-            )
-            return agent.memory.insert_records(records)
-
-        # Syncing target-net.
-        @rlgraph_api(component=self.root_component)
-        def sync_target_qnet(root):
-            # If we are a multi-GPU root:
-            # Simply feeds everything into the multi-GPU sync optimizer's method and return.
-            if "multi-gpu-synchronizer" in root.sub_components:
-                multi_gpu_syncer = root.sub_components["multi-gpu-synchronizer"]
-                return multi_gpu_syncer.sync_target_qnets()
-            # We could be the main root or a multi-GPU tower.
-            else:
-                policy_vars = root.get_sub_component_by_name(agent.policy.scope).variables()
-                return root.get_sub_component_by_name(agent.target_policy.scope).sync(policy_vars)
-
-        # Learn from memory.
-        @rlgraph_api(component=self.root_component)
-        def update_from_memory(root, apply_postprocessing, time_percentage=None):
-            # Non prioritized memory will just return weight 1.0 for all samples.
-            records, sample_indices, importance_weights = agent.memory.get_records(agent.update_spec["batch_size"])
-            preprocessed_s, actions, rewards, terminals, preprocessed_s_prime = agent.splitter.call(records)
-
-            step_op, loss, loss_per_item = root.update_from_external_batch(
-                preprocessed_s, actions, rewards, terminals, preprocessed_s_prime, importance_weights,
-                apply_postprocessing, time_percentage
-            )
-
-            # TODO this is really annoying. Will be solved once we have dict returns.
-            if isinstance(agent.memory, PrioritizedReplay):
-                update_pr_step_op = agent.memory.update_records(sample_indices, loss_per_item)
-                return step_op, loss, loss_per_item, update_pr_step_op
-            else:
-                return step_op, loss, loss_per_item
-
-        # Learn from an external batch.
-        @rlgraph_api(component=self.root_component)
-        def update_from_external_batch(
-                root, preprocessed_states, actions, rewards, terminals, preprocessed_next_states,
-                importance_weights, apply_postprocessing, time_percentage=None
-        ):
-            # If we are a multi-GPU root:
-            # Simply feeds everything into the multi-GPU sync optimizer's method and return.
-            if "multi-gpu-synchronizer" in root.sub_components:
-                main_policy_vars = agent.policy.variables()
-                all_vars = agent.vars_merger.merge(main_policy_vars)
-                out = root.sub_components["multi-gpu-synchronizer"].calculate_update_from_external_batch(
-                    all_vars, preprocessed_states, actions, rewards, terminals,
-                    preprocessed_next_states, importance_weights, apply_postprocessing=apply_postprocessing,
-                    time_percentage=time_percentage
-                )
-                avg_grads_and_vars = agent.vars_splitter.call(out["avg_grads_and_vars_by_component"])
-                step_op = agent.optimizer.apply_gradients(avg_grads_and_vars)
-                # Increase the global training step counter.
-                step_op = root._graph_fn_training_step(step_op)
-                step_and_sync_op = root.sub_components["multi-gpu-synchronizer"].sync_variables_to_towers(
-                    step_op, all_vars
-                )
-                return step_and_sync_op, out["loss"], out["loss_per_item"]
-
-            # Get sub-components relative to the root (could be multi-GPU setup where root=some-tower).
-            policy = root.get_sub_component_by_name(agent.policy.scope)
-            target_policy = root.get_sub_component_by_name(agent.target_policy.scope)
-            loss_function = root.get_sub_component_by_name(agent.loss_function.scope)
-            optimizer = root.get_sub_component_by_name(agent.optimizer.scope)
-            vars_merger = root.get_sub_component_by_name(agent.vars_merger.scope)
-
-            # Get the different Q-values.
-            q_values_s = policy.get_adapter_outputs_and_parameters(preprocessed_states)["adapter_outputs"]
-            qt_values_sp = target_policy.get_adapter_outputs_and_parameters(preprocessed_next_states)["adapter_outputs"]
-
-            q_values_sp = None
-            if self.double_q:
-                q_values_sp = policy.get_adapter_outputs_and_parameters(preprocessed_next_states)["adapter_outputs"]
-
-            loss, loss_per_item = loss_function.loss(
-                q_values_s, actions, rewards, terminals, qt_values_sp, q_values_sp, importance_weights
-            )
-
-            # Args are passed in again because some device strategies may want to split them to different devices.
-            policy_vars = policy.variables()
-
-            # TODO: for a fully automated multi-GPU strategy, we would have to make sure that:
-            # TODO: - every agent (root_component) has an update_from_external_batch method
-            # TODO: - this if check is somehow automated and not necessary anymore (local optimizer must be called with different API-method, not step)
-            if hasattr(root, "is_multi_gpu_tower") and root.is_multi_gpu_tower is True:
-                grads_and_vars = optimizer.calculate_gradients(policy_vars, loss, time_percentage)
-                grads_and_vars_by_component = vars_merger.merge(grads_and_vars)
-                return grads_and_vars_by_component, loss, loss_per_item
-            else:
-                step_op = optimizer.step(policy_vars, loss, loss_per_item, time_percentage)
-                # Increase the global training step counter.
-                step_op = root._graph_fn_training_step(step_op)
-                return step_op, loss, loss_per_item
-
-        @rlgraph_api(component=self.root_component)
-        def get_td_loss(root, preprocessed_states, actions, rewards,
-                        terminals, preprocessed_next_states, importance_weights):
-
-            policy = root.get_sub_component_by_name(agent.policy.scope)
-            target_policy = root.get_sub_component_by_name(agent.target_policy.scope)
-            loss_function = root.get_sub_component_by_name(agent.loss_function.scope)
-
-            # Get the different Q-values.
-            q_values_s = policy.get_adapter_outputs_and_parameters(preprocessed_states)["adapter_outputs"]
-            qt_values_sp = target_policy.get_adapter_outputs_and_parameters(preprocessed_next_states)["adapter_outputs"]
-
-            q_values_sp = None
-            if self.double_q:
-                q_values_sp = policy.get_adapter_outputs_and_parameters(preprocessed_next_states)["adapter_outputs"]
-
-            loss, loss_per_item = loss_function.loss(
-                q_values_s, actions, rewards, terminals, qt_values_sp, q_values_sp, importance_weights
-            )
-            return loss, loss_per_item
-
-        @rlgraph_api(component=self.root_component)
-        def get_q_values(root, preprocessed_states):
-            q_values = root.get_sub_component_by_name(agent.policy.scope).get_adapter_outputs_and_parameters(
-                preprocessed_states)["adapter_outputs"]
-            return q_values
->>>>>>> 5a5327e4
 
     def get_action(self, states, internals=None, use_exploration=True, apply_preprocessing=True, extra_returns=None,
                    time_percentage=None):
