# Copyright 2018 The RLgraph authors. All Rights Reserved.
#
# Licensed under the Apache License, Version 2.0 (the "License");
# you may not use this file except in compliance with the License.
# You may obtain a copy of the License at
#
#     http://www.apache.org/licenses/LICENSE-2.0
#
# Unless required by applicable law or agreed to in writing, software
# distributed under the License is distributed on an "AS IS" BASIS,
# WITHOUT WARRANTIES OR CONDITIONS OF ANY KIND, either express or implied.
# See the License for the specific language governing permissions and
# limitations under the License.
# ==============================================================================

from __future__ import absolute_import
from __future__ import division
from __future__ import print_function

import numpy as np

from rlgraph.agents import Agent
from rlgraph.components import Synchronizable, Memory, PrioritizedReplay, DQNLossFunction, DictMerger, \
    ContainerSplitter
from rlgraph.spaces import FloatBox, BoolBox
from rlgraph.utils.util import strip_list


class DQNAgent(Agent):
    """
    A collection of DQN algorithms published in the following papers:
    [1] Human-level control through deep reinforcement learning. Mnih, Kavukcuoglu, Silver et al. - 2015
    [2] Deep Reinforcement Learning with Double Q-learning. v. Hasselt, Guez, Silver - 2015
    [3] Dueling Network Architectures for Deep Reinforcement Learning, Wang et al. - 2016
    [4] https://en.wikipedia.org/wiki/Huber_loss
    """

    def __init__(self, double_q=True, dueling_q=True, huber_loss=False, n_step=1, memory_spec=None,
                 store_last_memory_batch=False, store_last_q_table=False, **kwargs):
        """
        Args:
            double_q (bool): Whether to use the double DQN loss function (see [2]).
            dueling_q (bool): Whether to use a dueling layer in the ActionAdapter  (see [3]).
            huber_loss (bool) : Whether to apply a Huber loss. (see [4]).
            n_step (Optional[int]): n-step adjustment to discounting.
            memory_spec (Optional[dict,Memory]): The spec for the Memory to use for the DQN algorithm.
            store_last_memory_batch (bool): Whether to store the last pulled batch from the memory in
                `self.last_memory_batch` for debugging purposes.
                Default: False.
            store_last_q_table (bool): Whether to store the Q(s,a) values for the last received batch
                (memory or external) in `self.last_q_table` for debugging purposes.
                Default: False.
        """
        # Fix action-adapter before passing it to the super constructor.
        action_adapter_spec = kwargs.pop("action_adapter_spec", dict())
        # Use a DuelingActionAdapter (instead of a basic ActionAdapter) if option is set.
        if dueling_q is True:
            action_adapter_spec["type"] = "dueling-action-adapter"
            assert "units_state_value_stream" in action_adapter_spec
            assert "units_advantage_stream" in action_adapter_spec
        super(DQNAgent, self).__init__(
            action_adapter_spec=action_adapter_spec, name=kwargs.pop("name", "dqn-agent"), **kwargs
        )

        self.double_q = double_q
        self.dueling_q = dueling_q
        self.huber_loss = huber_loss

        # Debugging tools.
        self.store_last_memory_batch = store_last_memory_batch
        self.last_memory_batch = None
        self.store_last_q_table = store_last_q_table
        self.last_q_table = None

        # Extend input Space definitions to this Agent's specific API-methods.
        preprocessed_state_space = self.preprocessed_state_space.with_batch_rank()
        reward_space = FloatBox(add_batch_rank=True)
        terminal_space = BoolBox(add_batch_rank=True)
        weight_space = FloatBox(add_batch_rank=True)

        self.input_spaces.update(dict(
            actions=self.action_space.with_batch_rank(),
            weights="variables:policy",
            time_step=int,
            use_exploration=bool,
            preprocessed_states=preprocessed_state_space,
            rewards=reward_space,
            terminals=terminal_space,
            next_states=preprocessed_state_space,
            preprocessed_next_states=preprocessed_state_space,
            importance_weights=weight_space,
            # TODO: This is currently necessary for multi-GPU handling (as the update_from_external_batch
            # TODO: gets overridden by a generic function with args=*inputs)
            #inputs=[preprocessed_state_space, self.action_space.with_batch_rank(), reward_space, terminal_space,
            #        preprocessed_state_space, weight_space]
        ))

        # The merger to merge inputs into one record Dict going into the memory.
        self.merger = DictMerger("states", "actions", "rewards", "next_states", "terminals")
        # The replay memory.
        self.memory = Memory.from_spec(memory_spec)
        # The splitter for splitting up the records coming from the memory.
        self.splitter = ContainerSplitter("states", "actions", "rewards", "terminals", "next_states")

        # Copy our Policy (target-net), make target-net synchronizable.
        self.target_policy = self.policy.copy(scope="target-policy", trainable=False)
        self.target_policy.add_components(Synchronizable(), expose_apis="sync", exposed_must_be_complete=False)
        # Number of steps since the last target-net synching from the main policy.
        self.steps_since_target_net_sync = 0

        use_importance_weights = isinstance(self.memory, PrioritizedReplay)
        self.loss_function = DQNLossFunction(
            discount=self.discount, double_q=self.double_q, huber_loss=self.huber_loss,
            importance_weights=use_importance_weights, n_step=n_step
        )

        # Add all our sub-components to the core.
        sub_components = [self.preprocessor, self.merger, self.memory, self.splitter, self.policy,
                          self.target_policy, self.exploration, self.loss_function, self.optimizer]
        self.root_component.add_components(*sub_components)

        # Define the Agent's (root-Component's) API.
        self.define_api_methods("policy", "preprocessor-stack", self.optimizer.scope, *sub_components)

        # markup = get_graph_markup(self.graph_builder.root_component)
        # print(markup)
        if self.auto_build:
            self._build_graph([self.root_component], self.input_spaces, optimizer=self.optimizer,
                              batch_size=self.update_spec["batch_size"])
            self.graph_built = True

            # TODO: What should the external batch be? 0s.
            #if "multi-gpu-sync-optimizer" in self.root_component.sub_components:
            #    # Get 1st return op of API-method `calculate_update_from_external_batch`
            #    # (which is the group of stage-ops).
            #    stage_op = self.root_component.sub_components["multi-gpu-sync-optimizer"].\
            #        api_methods["calculate_update_from_external_batch"].\
            #        out_op_columns[0].op_records[0].op
            #    # Initialize the stage.
            #    self.graph_executor.monitored_session.run_step_fn(
            #        lambda step_context: step_context.session.run(stage_op)
            #    )

    def get_action(self, states, internals=None, use_exploration=True, apply_preprocessing=True, extra_returns=None):
        """
        Args:
            extra_returns (Optional[Set[str],str]): Optional string or set of strings for additional return
                values (besides the actions). Possible values are:
                - 'preprocessed_states': The preprocessed states after passing the given states through the
                preprocessor stack.
                - 'internal_states': The internal states returned by the RNNs in the NN pipeline.
                - 'used_exploration': Whether epsilon- or noise-based exploration was used or not.

        Returns:
            tuple or single value depending on `extra_returns`:
                - action
                - the preprocessed states
        """
        extra_returns = {extra_returns} if isinstance(extra_returns, str) else (extra_returns or set())
        # States come in without preprocessing -> use state space.
        if apply_preprocessing:
            call_method = "get_preprocessed_state_and_action"
            batched_states = self.state_space.force_batch(states)
        else:
            call_method = "action_from_preprocessed_state"
            batched_states = states
        remove_batch_rank = batched_states.ndim == np.asarray(states).ndim + 1

        # Increase timesteps by the batch size (number of states in batch).
        batch_size = len(batched_states)
        self.timesteps += batch_size

        # Control, which return value to "pull" (depending on `additional_returns`).
        return_ops = [1, 0] if "preprocessed_states" in extra_returns else [1]
        ret = self.graph_executor.execute((
            call_method,
            [batched_states, self.timesteps, use_exploration],
            # 0=preprocessed_states, 1=action
            return_ops
        ))
        if remove_batch_rank:
            return strip_list(ret)
        else:
            return ret

    def define_api_methods(self, policy_scope, pre_processor_scope, optimizer_scope, *sub_components):
        super(DQNAgent, self).define_api_methods(policy_scope, pre_processor_scope, optimizer_scope)

        preprocessor, merger, memory, splitter, policy, target_policy, exploration, loss_function, optimizer = \
            sub_components

        # Reset operation (resets preprocessor).
        if self.preprocessing_required:
            def reset_preprocessor(self):
                reset_op = self.call(preprocessor.reset)
                return reset_op

            self.root_component.define_api_method("reset_preprocessor", reset_preprocessor)

        # Act from preprocessed states.
        @api
        def action_from_preprocessed_state(self, preprocessed_states, time_step=0, use_exploration=True):
            sample_deterministic = self.call(policy.get_max_likelihood_action, preprocessed_states)
            actions = self.call(exploration.get_action, sample_deterministic, time_step, use_exploration)
            return preprocessed_states, actions

        self.root_component.define_api_method("action_from_preprocessed_state", action_from_preprocessed_state)

        # State (from environment) to action with preprocessing.
        @api
        def get_preprocessed_state_and_action(self, states, time_step=0, use_exploration=True):
            preprocessed_states = self.call(preprocessor.preprocess, states)
            return self.call(self.action_from_preprocessed_state, preprocessed_states, time_step, use_exploration)

        self.root_component.define_api_method("get_preprocessed_state_and_action", get_preprocessed_state_and_action)

        # Insert into memory.
<<<<<<< HEAD
        @api
        def insert_records(self, preprocessed_states, actions, rewards, terminals):
            records = self.call(merger.merge, preprocessed_states, actions, rewards, terminals)
=======
        def insert_records(self, preprocessed_states, actions, rewards, next_states, terminals):
            records = self.call(merger.merge, preprocessed_states, actions, rewards, next_states, terminals)
>>>>>>> 5ae7436c
            return self.call(memory.insert_records, records)

        self.root_component.define_api_method("insert_records", insert_records)

        # Syncing target-net.
        @api
        def sync_target_qnet(self):
            # If we are a multi-GPU root:
            # Simply feeds everything into the multi-GPU sync optimizer's method and return.
            if "multi-gpu-sync-optimizer" in self.sub_components:
                multi_gpu_syncer = self.sub_components["multi-gpu-sync-optimizer"]
                return self.call(multi_gpu_syncer.sync_target_qnets)
            else:
                policy_vars = self.call(self.get_sub_component_by_name(policy_scope)._variables)
                return self.call(self.get_sub_component_by_name("target-policy").sync, policy_vars)

        self.root_component.define_api_method("sync_target_qnet", sync_target_qnet)

        # Learn from memory.
        @api
        def update_from_memory(self_):
            # Non prioritized memory will just return weight 1.0 for all samples.
            records, sample_indices, importance_weights = self_.call(
                    memory.get_records, self.update_spec["batch_size"]
                )
            preprocessed_s, actions, rewards, terminals, preprocessed_s_prime = self_.call(splitter.split, records)

            step_op, loss, loss_per_item, q_values_s = self_.call(
                self_.update_from_external_batch, preprocessed_s, actions, rewards,
                terminals, preprocessed_s_prime, importance_weights
            )

            #return step_op, loss, loss_per_item, q_values_s, records

            # TODO this is really annoying.. will be solved once we have dict returns.
            if isinstance(memory, PrioritizedReplay):
                update_pr_step_op = self_.call(memory.update_records, sample_indices, loss_per_item)
                return step_op, loss, loss_per_item, records, q_values_s, update_pr_step_op
            else:
                return step_op, loss, loss_per_item, records, q_values_s

        self.root_component.define_api_method("update_from_memory", update_from_memory)

        # Learn from an external batch.
        @api
        def update_from_external_batch(
                self_, preprocessed_states, actions, rewards, terminals, preprocessed_next_states, importance_weights
        ):
            # If we are a multi-GPU root:
            # Simply feeds everything into the multi-GPU sync optimizer's method and return.
            if "multi-gpu-sync-optimizer" in self_.sub_components:
                main_policy_vars = self_.call(self_.get_sub_component_by_name(policy_scope)._variables)
                # TODO: This may be called differently in other agents (replace by root-policy).
                grads_and_vars, loss, loss_per_item, q_values_s = self_.call(
                    self_.sub_components["multi-gpu-sync-optimizer"].calculate_update_from_external_batch,
                    main_policy_vars,
                    preprocessed_states, actions, rewards, terminals, preprocessed_next_states,
                    importance_weights
                )
                step_op = self_.call(self_.get_sub_component_by_name(optimizer_scope).apply_gradients, grads_and_vars)
                step_and_sync_op = self_.call(
                    self_.sub_components["multi-gpu-sync-optimizer"].sync_policy_weights_to_towers,
                    step_op, main_policy_vars
                )
                return step_and_sync_op, loss, loss_per_item, q_values_s

            # Get the different Q-values.
            q_values_s = self_.get_sub_component_by_name(policy_scope).get_logits_probabilities_log_probs(
                preprocessed_states
            )["logits"]
            qt_values_sp = self_.get_sub_component_by_name(target_policy.scope).get_logits_probabilities_log_probs(
                preprocessed_next_states
            )["logits"]

            q_values_sp = None
            if self.double_q:
                q_values_sp = self_.get_sub_component_by_name(policy_scope).get_logits_probabilities_log_probs(
                    preprocessed_next_states
                )["logits"]

            loss, loss_per_item = self_.call(
                self_.get_sub_component_by_name(loss_function.scope).loss, q_values_s, actions, rewards, terminals,
                qt_values_sp, q_values_sp, importance_weights
            )

            # Args are passed in again because some device strategies may want to split them to different devices.
            policy_vars = self_.call(self_.get_sub_component_by_name(policy_scope)._variables)

            # TODO: for a fully automated multi-GPU strategy, we would have to make sure that:
            # TODO: - every agent (root_component) has an update_from_external_batch method
            # TODO: - this if check is somehow automated and not necessary anymore (local optimizer must be called with different API-method, not step)
            if hasattr(self_, "is_multi_gpu_tower") and self_.is_multi_gpu_tower is True:
                grads_and_vars = self_.call(self_.get_sub_component_by_name(optimizer_scope).calculate_gradients,
                                            policy_vars, loss)
                return grads_and_vars, loss, loss_per_item, q_values_s
            else:
                step_op, loss, loss_per_item = self_.call(optimizer.step, policy_vars, loss, loss_per_item)
                return step_op, loss, loss_per_item, q_values_s

        self.root_component.define_api_method("update_from_external_batch", update_from_external_batch)

        # TODO for testing
        @api
        def get_td_loss(self_, preprocessed_states, actions, rewards,
                        terminals, preprocessed_next_states, importance_weights):
            # Get the different Q-values.
            q_values_s = policy.get_logits_probabilities_log_probs(preprocessed_states)["logits"]
            qt_values_sp = target_policy.get_logits_probabilities_log_probs(preprocessed_next_states)["logits"]

            q_values_sp = None
            if self.double_q:
                q_values_sp = policy.get_logits_probabilities_log_probs(preprocessed_next_states)["logits"]

            loss, loss_per_item = self_.call(
                loss_function.loss, q_values_s, actions, rewards, terminals, qt_values_sp, q_values_sp,
                importance_weights
            )

            return loss, loss_per_item

        self.root_component.define_api_method("get_td_loss", get_td_loss)

    def _observe_graph(self, preprocessed_states, actions, internals, rewards, next_states, terminals):
        self.graph_executor.execute(("insert_records", [preprocessed_states, actions, rewards, next_states, terminals]))

    def update(self, batch=None):
        # Should we sync the target net?
        self.steps_since_target_net_sync += self.update_spec["update_interval"]
        if self.steps_since_target_net_sync >= self.update_spec["sync_interval"]:
            sync_call = "sync_target_qnet"
            self.steps_since_target_net_sync = 0
        else:
            sync_call = None

        # [0]=no-op step; [1]=the loss; [2]=loss-per-item, [3]=memory-batch (if pulled); [4]=q-values
        return_ops = [0, 1, 2]
        q_table = None

        if batch is None:
            # Add some additional return-ops to pull (left out normally for performance reasons).
            if self.store_last_q_table is True:
                return_ops += [3, 4]  # 3=batch, 4=q-values
            elif self.store_last_memory_batch is True:
                return_ops += [3]  # 3=batch
            ret = self.graph_executor.execute(("update_from_memory", None, return_ops), sync_call)

            # print("Loss: {}".format(ret["update_from_memory"][1]))

            # Remove unnecessary return dicts (e.g. sync-op).
            if isinstance(ret, dict):
                ret = ret["update_from_memory"]

            # Store the last Q-table?
            if self.store_last_q_table is True:
                q_table = dict(
                    states=ret[3]["states"],
                    q_values=ret[4]
                )
        else:
            # Add some additional return-ops to pull (left out normally for performance reasons).
            if self.store_last_q_table is True:
                return_ops += [3]  # 3=q-values

            batch_input = [batch["states"], batch["actions"], batch["rewards"], batch["terminals"],
                           batch["next_states"], batch["importance_weights"]]
            ret = self.graph_executor.execute(("update_from_external_batch", batch_input, return_ops), sync_call)

            # Remove unnecessary return dicts (e.g. sync-op).
            if isinstance(ret, dict):
                ret = ret["update_from_external_batch"]

            # Store the last Q-table?
            if self.store_last_q_table is True:
                q_table = dict(
                    states=batch["states"],
                    q_values=ret[3]
                )

        # Store the latest pulled memory batch?
        if self.store_last_memory_batch is True and batch is None:
            self.last_memory_batch = ret[2]
        if self.store_last_q_table is True:
            self.last_q_table = q_table

        # [1]=the loss (0=update noop)
        # [2]=loss per item for external update, records for update from memory
        return ret[1], ret[2]

    def reset(self):
        """
        Resets our preprocessor, but only if it contains stateful PreprocessLayer Components (meaning
        the PreprocessorStack has at least one variable defined).
        """
        if self.preprocessing_required and len(self.preprocessor.variables) > 0:
            self.graph_executor.execute("reset_preprocessor")

    def __repr__(self):
        return "DQNAgent(doubleQ={} duelingQ={})".format(self.double_q, self.dueling_q)<|MERGE_RESOLUTION|>--- conflicted
+++ resolved
@@ -215,14 +215,9 @@
         self.root_component.define_api_method("get_preprocessed_state_and_action", get_preprocessed_state_and_action)
 
         # Insert into memory.
-<<<<<<< HEAD
-        @api
-        def insert_records(self, preprocessed_states, actions, rewards, terminals):
-            records = self.call(merger.merge, preprocessed_states, actions, rewards, terminals)
-=======
+        @api
         def insert_records(self, preprocessed_states, actions, rewards, next_states, terminals):
             records = self.call(merger.merge, preprocessed_states, actions, rewards, next_states, terminals)
->>>>>>> 5ae7436c
             return self.call(memory.insert_records, records)
 
         self.root_component.define_api_method("insert_records", insert_records)
