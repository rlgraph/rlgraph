# Copyright 2018 The RLgraph authors. All Rights Reserved.
#
# Licensed under the Apache License, Version 2.0 (the "License");
# you may not use this file except in compliance with the License.
# You may obtain a copy of the License at
#
#     http://www.apache.org/licenses/LICENSE-2.0
#
# Unless required by applicable law or agreed to in writing, software
# distributed under the License is distributed on an "AS IS" BASIS,
# WITHOUT WARRANTIES OR CONDITIONS OF ANY KIND, either express or implied.
# See the License for the specific language governing permissions and
# limitations under the License.
# ==============================================================================

from __future__ import absolute_import
from __future__ import division
from __future__ import print_function

from collections import defaultdict

from rlgraph import get_backend
from rlgraph.utils.specifiable import Specifiable
from rlgraph.graphs.graph_executor import GraphExecutor
from rlgraph.utils.input_parsing import parse_execution_spec, parse_observe_spec, parse_update_spec  #, \
    # get_optimizer_from_device_strategy
from rlgraph.components import Component, Exploration, PreprocessorStack, NeuralNetwork, Synchronizable, Policy, \
    Optimizer
from rlgraph.graphs import GraphBuilder
from rlgraph.spaces import Space

import numpy as np
import logging


class Agent(Specifiable):
    """
    Generic agent defining RLGraph-API operations and parses and sanitizes configuration specs.
    """
    def __init__(
        self,
        state_space,
        action_space,
        discount=0.98,
        preprocessing_spec=None,
        network_spec=None,
        internal_states_space=None,
        action_adapter_spec=None,
        exploration_spec=None,
        execution_spec=None,
        optimizer_spec=None,
        observe_spec=None,
        update_spec=None,
        summary_spec=None,
        saver_spec=None,
        auto_build=True,
        name="agent"
    ):
        """
        Args:
            state_space (Union[dict,Space]): Spec dict for the state Space or a direct Space object.
            action_space (Union[dict,Space]): Spec dict for the action Space or a direct Space object.
            preprocessing_spec (Optional[list,PreprocessorStack]): The spec list for the different necessary states
                preprocessing steps or a PreprocessorStack object itself.
            discount (float): The discount factor (gamma).
            network_spec (Optional[list,NeuralNetwork]): Spec list for a NeuralNetwork Component or the NeuralNetwork
                object itself.
            internal_states_space (Optional[Union[dict,Space]]): Spec dict for the internal-states Space or a direct
                Space object for the Space(s) of the internal (RNN) states.
            action_adapter_spec (Optional[dict,ActionAdapter]): The spec-dict for the ActionAdapter Component or the
                ActionAdapter object itself.
            exploration_spec (Optional[dict]): The spec-dict to create the Exploration Component.
            execution_spec (Optional[dict,Execution]): The spec-dict specifying execution settings.
            optimizer_spec (Optional[dict,Optimizer]): The spec-dict to create the Optimizer for this Agent.
            observe_spec (Optional[dict]): Spec-dict to specify `Agent.observe()` settings.
            update_spec (Optional[dict]): Spec-dict to specify `Agent.update()` settings.
            summary_spec (Optional[dict]): Spec-dict to specify summary settings.
            saver_spec (Optional[dict]): Spec-dict to specify saver settings.
            auto_build (Optional[bool]): If True (default), immediately builds the graph using the agent's
                graph builder. If false, users must separately call agent.build(). Useful for debugging or analyzing
                components before building.
            name (str): Some name for this Agent object.
        """
        super(Agent, self).__init__()

        self.name = name
        self.auto_build = auto_build
        self.graph_built = False
        self.logger = logging.getLogger(__name__)

        self.state_space = Space.from_spec(state_space).with_batch_rank(False)
        self.logger.info("Parsed state space definition: {}".format(self.state_space))
        self.action_space = Space.from_spec(action_space).with_batch_rank(False)
        self.logger.info("Parsed action space definition: {}".format(self.action_space))

        self.discount = discount

        # The agent's root-Component.
        self.root_component = Component(name=self.name)

        # Define the input-Spaces:
        # Tag the input-Space to `self.set_policy_weights` as equal to whatever the variables-Space will be for
        # the Agent's policy Component.
        self.input_spaces = dict(
            states=self.state_space.with_batch_rank(),
        )

        # Construct the Preprocessor.
        self.preprocessor = PreprocessorStack.from_spec(preprocessing_spec)
        self.preprocessed_state_space = self.preprocessor.get_preprocessed_space(self.state_space)
        self.preprocessing_required = preprocessing_spec is not None and len(preprocessing_spec) > 1
        if self.preprocessing_required:
            self.logger.info("Preprocessing required.")
            self.logger.info("Parsed preprocessed-state space definition: {}".format(self.preprocessed_state_space))
        else:
            self.logger.info("No preprocessing required.")

        # Construct the Policy network.
        self.neural_network = None
        if network_spec is not None:
            self.neural_network = NeuralNetwork.from_spec(network_spec)
        self.action_adapter_spec = action_adapter_spec

        self.internal_states_space = internal_states_space

        # An object implementing the loss function interface is only strictly needed
        # if automatic device strategies like multi-gpu are enabled. This is because
        # the device strategy needs to know the name of the loss function to infer the appropriate
        # operations.
        self.loss_function = None

        # The behavioral policy of the algorithm. Also the one that gets updated.
        action_adapter_dict = dict(action_space=self.action_space)
        if self.action_adapter_spec is None:
            self.action_adapter_spec = action_adapter_dict
        else:
            self.action_adapter_spec.update(action_adapter_dict)
        self.policy = Policy(
            neural_network=self.neural_network,
            action_adapter_spec=self.action_adapter_spec
        )

        self.exploration = Exploration.from_spec(exploration_spec)
        self.execution_spec = parse_execution_spec(execution_spec)

        # Python-side experience buffer for better performance (may be disabled).
        self.default_env = "env_0"
        self.states_buffer = defaultdict(list)
        self.actions_buffer = defaultdict(list)
        self.internals_buffer = defaultdict(list)
        self.rewards_buffer = defaultdict(list)
        self.terminals_buffer = defaultdict(list)

        self.observe_spec = parse_observe_spec(observe_spec)
        if self.observe_spec["buffer_enabled"]:
            self.reset_env_buffers()

        # Global time step counter.
        self.timesteps = 0

        # Create the Agent's optimizer based on optimizer_spec and execution strategy.
        self.optimizer = None
        if optimizer_spec is not None:
            self.optimizer = Optimizer.from_spec(optimizer_spec)  #get_optimizer_from_device_strategy(
                #optimizer_spec, self.execution_spec.get("device_strategy", 'default')
        # Update-spec dict tells the Agent how to update (e.g. memory batch size).
        self.update_spec = parse_update_spec(update_spec)

        # Create our GraphBuilder and -Executor.
        self.graph_builder = GraphBuilder(action_space=self.action_space, summary_spec=summary_spec)
        self.graph_executor = GraphExecutor.from_spec(
            get_backend(),
            graph_builder=self.graph_builder,
            execution_spec=self.execution_spec,
            saver_spec=saver_spec
        )  # type: GraphExecutor

    def reset_env_buffers(self, env_id=None):
        """
        Resets an environment buffer for buffered `observe` calls.

        Args:
            env_id (Optional[str]): Environment id to reset. Defaults to a default environment if None provided.
        """
        if env_id is None:
            env_id = self.default_env
        self.states_buffer[env_id] = list()
        self.actions_buffer[env_id] = list()
        self.internals_buffer[env_id] = list()
        self.rewards_buffer[env_id] = list()
        self.terminals_buffer[env_id] = list()

    def define_api_methods(self, policy_scope, pre_processor_scope, optimizer_scope, *params):
        """
        Can be used to specify and then `self.define_api_method` the Agent's CoreComponent's API methods.
        Each agent implements this to build its algorithm logic.

        Args:
            policy_scope (str): The global scope of the Policy within the Agent.
            pre_processor_scope (str): The global scope of the PreprocessorStack within the Agent.
            params (any): Params to be used freely by child Agent implementations.
        """
        # Done by default.
        self.policy.add_components(Synchronizable(), expose_apis="sync", exposed_must_be_complete=False)

        # Add api methods for syncing.
        def get_policy_weights(self):
            policy = self.get_sub_component_by_name(policy_scope)
            return self.call(policy._variables)

        self.root_component.define_api_method("get_policy_weights", get_policy_weights)

        def set_policy_weights(self, weights):
            policy = self.get_sub_component_by_name(policy_scope)
            return self.call(policy.sync, weights)

        self.root_component.define_api_method("set_policy_weights", set_policy_weights, must_be_complete=False)

        # To pre-process external data if needed.
        def preprocess_states(self, states):
            preprocessor_stack = self.get_sub_component_by_name(pre_processor_scope)
            preprocessed_states = self.call(preprocessor_stack.preprocess, states)
            return preprocessed_states

        self.root_component.define_api_method("preprocess_states", preprocess_states)

    def _build_graph(self, root_components, input_spaces, **kwargs):
        """
        Builds the internal graph from the RLGraph meta-graph via the graph executor..
        """
        return self.graph_executor.build(root_components, input_spaces, **kwargs)

    def build(self, build_options=None):
        """
        Builds this agent. This method call only be called if the agent parameter "auto_build"
        was set to False.

        Args:
            build_options (Optional[dict]): Optional build options, see build doc.
        """
        assert not self.graph_built, "ERROR: Attempting to build agent which has already been built. Ensure" \
                                     "auto_build parameter is set to False (was {}), and" \
                                     "method has not been called twice".format(self.auto_build)
        # TODO let agent have a list of root-components
<<<<<<< HEAD
        return self._build_graph(
            [self.root_component], self.input_spaces,
            optimizer=self.optimizer, loss_name=self.loss_function.name, batch_size=self.update_spec["batch_size"]
        )
=======
        return self._build_graph([self.root_component], self.input_spaces, optimizer=self.optimizer,
                                 loss_name=self.loss_function.name, build_options=build_options)
>>>>>>> 1b8ce609

    def get_action(self, states, internals=None, use_exploration=True, apply_preprocessing=True, extra_returns=None):
        """
        Returns action(s) for the passed state(s). If `states` is a single state, returns a single action, otherwise,
        returns a batch of actions, where batch-size = number of states passed in.

        Args:
            states (Union[dict,np.ndarray]): States dict/tuple or numpy array.
            internals (Union[dict,np.ndarray]): Internal states dict/tuple or numpy array.
            use_exploration (bool): If False, no exploration or sampling may be applied
                when retrieving an action.
            apply_preprocessing (bool): If True, apply any state preprocessors configured to the action. Set to
                false if all pre-processing is handled externally both for acting and updating.
            extra_returns (Optional[Set[str]]): Optional set of Agent-specific strings for additional return
                values (besides the actions). All Agents must support "preprocessed_states".

        Returns:
            any: Action(s) as dict/tuple/np.ndarray (depending on `self.action_space`).
                Optional: The preprocessed states as a 2nd return value.
        """
        raise NotImplementedError

    def observe(self, preprocessed_states, actions, internals, rewards, terminals, env_id=None):
        """
        Observes an experience tuple or a batch of experience tuples. Note: If configured,
        first uses buffers and then internally calls _observe_graph() to actually run the computation graph.
        If buffering is disabled, this just routes the call to the respective `_observe_graph()` method of the
        child Agent.

        Args:
            preprocessed_states (Union[dict, ndarray]): Preprocessed states dict or array.
            actions (Union[dict, ndarray]): Actions dict or array containing actions performed for the given state(s).
            internals (Union[list]): Internal state(s) returned by agent for the given states.Must be
                empty list if no internals available.
            rewards (float): Scalar reward(s) observed.
            terminals (bool): Boolean indicating terminal.
            env_id (Optional[str]): Environment id to observe for. When using vectorized execution and
                buffering, using environment ids is necessary to ensure correct trajectories are inserted.
                See `SingleThreadedWorker` for example usage.
        """
        batched_states = self.preprocessed_state_space.force_batch(preprocessed_states)

        # Check for illegal internals.
        if internals is None:
            internals = []

        # Add batch rank?
        if batched_states.ndim == np.asarray(preprocessed_states).ndim + 1:
            preprocessed_states = np.asarray([preprocessed_states])
            actions = np.asarray([actions])
            internals = np.asarray([internals])
            rewards = np.asarray([rewards])
            terminals = np.asarray([terminals])

        if self.observe_spec["buffer_enabled"] is True:
            if env_id is None:
                env_id = self.default_env

            self.states_buffer[env_id].extend(preprocessed_states)
            self.actions_buffer[env_id].extend(actions)
            self.internals_buffer[env_id].extend(internals)
            self.rewards_buffer[env_id].extend(rewards)
            self.terminals_buffer[env_id].extend(terminals)

            buffer_is_full = len(self.rewards_buffer[env_id]) >= self.observe_spec["buffer_size"]

            # If the buffer (per environment) is full OR the episode was aborted:
            # Change terminal of last record artificially to True, insert and flush the buffer.
            if buffer_is_full or self.terminals_buffer[env_id][-1]:
                self.terminals_buffer[env_id][-1] = True

                # TODO: Apply n-step post-processing if necessary.
                # if self.observe_spec["n_step"] > 1:
                #    pass

                self._observe_graph(
                    preprocessed_states=np.asarray(self.states_buffer[env_id]),
                    actions=np.asarray(self.actions_buffer[env_id]),
                    internals=np.asarray(self.internals_buffer[env_id]),
                    rewards=np.asarray(self.rewards_buffer[env_id]),
                    terminals=np.asarray(self.terminals_buffer[env_id])
                )
                self.reset_env_buffers(env_id)
        else:
            self._observe_graph(preprocessed_states, actions, internals, rewards, terminals)

    def _observe_graph(self, preprocessed_states, actions, internals, rewards, terminals):
        """
        This methods defines the actual call to the computational graph by executing
        the respective graph op via the graph executor. Since this may use varied underlying
        components and api_methods, every agent defines which ops it may want to call. The buffered observer
        calls this method to move data into the graph.

        Args:
            preprocessed_states (Union[dict,ndarray]): Preprocessed states dict or array.
            actions (Union[dict,ndarray]): Actions dict or array containing actions performed for the given state(s).
            internals (Union[list]): Internal state(s) returned by agent for the given states. Must be an empty list
                if no internals available.
            rewards (Union[ndarray,list,float]): Scalar reward(s) observed.
            terminals (Union[list,bool]): Boolean indicating terminal.
        """
        raise NotImplementedError

    def update(self, batch=None):
        """
        Performs an update on the computation graph either via externally experience or
        by sampling from an internal memory.

        Args:
            batch (Optional[dict]): Optional external data batch to use for update. If None, the
                agent should be configured to sample internally.

        Returns:
            float: The loss value calculated in this update.
        """
        raise NotImplementedError

    def import_observations(self, observations):
        """
        Bulk imports observations, potentially using device pre-fetching. Can be optionally
        implemented by agents requiring pre-training.

        Args:
            observations (dict): Dict or list of observation data.
        """
        pass

    def reset(self):
        """
        Must be implemented to define some reset behavior (before starting a new episode).
        This could include resetting the preprocessor and other Components.
        """
        pass  # optional

    def terminate(self):
        """
        Terminates the Agent, so it will no longer be usable.
        Things that need to be cleaned up should be placed into this function, e.g. closing sessions
        and other open connections.
        """
        self.graph_executor.terminate()

    def call_api_method(self, op, inputs=None, return_ops=None):
        """
        Utility method to call any desired api method on the graph, identified via output socket.
        Delegate this call to the RLGraph graph executor.

        Args:
            op (str): Name of the api method.
            inputs (Optional[dict,np.array]): Dict specifying the provided api_methods for (key=input space name,
                values=the values that should go into this space (e.g. numpy arrays)).
        Returns:
            any: Result of the op call.
        """
        return self.graph_executor.execute((op, inputs, return_ops))

    def preprocess_states(self, states):
        """
        Applies the agent's preprocessor to one or more states, e.g. to preprocess external data
        before inserting to memory without acting. Returns identity if no preprocessor defined.

        Args:
            states (np.array): State(s) to preprocess.

        Returns:
            np.array: Preprocessed states.
        """
        if self.preprocessing_required:
            return self.call_api_method("preprocess_states", states)
        else:
            # Return identity.
            return states

    def export_graph(self, filename=None):
        """
        Any algorithm defined as a full-graph, as opposed to mixed (mixed Python and graph control flow)
        should be able to export its graph for deployment.

        Args:
            filename (str): Export path. Depending on the backend, different filetypes may be required.
        """
        self.graph_executor.export_graph_definition(filename)

    def store_model(self, path=None, add_timestep=True):
        """
        Store model using the backend's check-pointing mechanism.

        Args:
            path (str): Path to model directory.
            add_timestep (bool): Indiciates if current training step should be appended to
                exported model. If false, may override previous checkpoints.

        """
        self.graph_executor.store_model(path=path, add_timestep=add_timestep)

    def load_model(self, path=None):
        """
        Load model from serialized format.

        Args:
            path (str): Path to checkpoint directory.
        """
        self.graph_executor.load_model(path=path)

    def get_policy_weights(self):
        """
        Returns all weights relevant for the agent's policy for syncing purposes.

        Returns:
            any: Weights and optionally weight meta data for this model.
        """
        return dict(self.graph_executor.execute("get_policy_weights"))

    def set_policy_weights(self, weights):
        """
        Sets policy weights of this agent, e.g. for external syncing purporses.

        Args:
            weights (any): Weights and optionally meta data to update depending on the backend.

        Raises:
            ValueError if weights do not match graph weights in shapes and types.
        """
        return self.graph_executor.execute(("set_policy_weights", weights))
<|MERGE_RESOLUTION|>--- conflicted
+++ resolved
@@ -242,15 +242,10 @@
                                      "auto_build parameter is set to False (was {}), and" \
                                      "method has not been called twice".format(self.auto_build)
         # TODO let agent have a list of root-components
-<<<<<<< HEAD
         return self._build_graph(
-            [self.root_component], self.input_spaces,
-            optimizer=self.optimizer, loss_name=self.loss_function.name, batch_size=self.update_spec["batch_size"]
+            [self.root_component], self.input_spaces, optimizer=self.optimizer,
+            loss_name=self.loss_function.name, build_options=build_options, batch_size=self.update_spec["batch_size"]
         )
-=======
-        return self._build_graph([self.root_component], self.input_spaces, optimizer=self.optimizer,
-                                 loss_name=self.loss_function.name, build_options=build_options)
->>>>>>> 1b8ce609
 
     def get_action(self, states, internals=None, use_exploration=True, apply_preprocessing=True, extra_returns=None):
         """
