--- conflicted
+++ resolved
@@ -26,13 +26,8 @@
 from rlgraph.spaces import BoolBox, FloatBox
 from rlgraph.utils import util
 from rlgraph.utils.decorators import rlgraph_api
-<<<<<<< HEAD
-from rlgraph.utils.execution_util import define_by_run_flatten
+from rlgraph.utils.define_by_run_ops import define_by_run_flatten
 from rlgraph.utils.ops import flatten_op, unflatten_op, DataOpDict, ContainerDataOp, FlattenedDataOp
-=======
-from rlgraph.utils.define_by_run_ops import define_by_run_flatten
-from rlgraph.utils.ops import flatten_op, DataOpDict
->>>>>>> 02e52b57
 from rlgraph.utils.util import strip_list
 
 if get_backend() == "tf":
@@ -369,7 +364,6 @@
                                 out["loss"] = root._graph_fn_training_step(out["loss"])
                             return index_ + 1, out["loss"], out["loss_per_item"], loss_vf, loss_per_item_vf
 
-<<<<<<< HEAD
                     policy_probs = policy.get_log_likelihood(sample_states, sample_actions)["log_likelihood"]
                     baseline_values = value_function.value_output(tf.stop_gradient(sample_states))
                     sample_rewards = tf.cond(
@@ -379,20 +373,12 @@
                         false_fn=lambda: sample_rewards
                     )
                     sample_rewards.set_shape((agent.sample_size, ))
-=======
-                    policy_probs = policy.get_action_log_probs(sample_states, sample_actions)
->>>>>>> 02e52b57
                     entropy = policy.get_entropy(sample_states)["entropy"]
 
                     loss, loss_per_item, vf_loss, vf_loss_per_item = \
                         loss_function.loss(
-<<<<<<< HEAD
                             policy_probs, sample_prior_log_probs,
-                            baseline_values, sample_rewards,  entropy
-=======
-                            policy_probs["action_log_probs"], sample_prior_log_probs,
                             sample_baseline_values, sample_prior_baseline_values, sample_advantages,  entropy
->>>>>>> 02e52b57
                         )
 
                     if hasattr(root, "is_multi_gpu_tower") and root.is_multi_gpu_tower is True:
@@ -477,17 +463,8 @@
                     sample_advantages = torch.index_select(advantages, 0, indices)
                     sample_prior_baseline_values = torch.index_select(prior_baseline_values, 0, indices)
 
-<<<<<<< HEAD
                     policy_probs = policy.get_log_likelihood(sample_states, sample_actions)["log_likelihood"]
-
-                    baseline_values = value_function.value_output(sample_states)
-                    if apply_postprocessing:
-                        sample_rewards = gae_function.calc_gae_values(
-                            baseline_values, sample_rewards, sample_terminals, sample_sequence_indices)
-=======
-                    policy_probs = policy.get_action_log_probs(sample_states, sample_actions)
                     sample_baseline_values = value_function.value_output(sample_states)
->>>>>>> 02e52b57
 
                     entropy = policy.get_entropy(sample_states)["entropy"]
                     loss, loss_per_item, vf_loss, vf_loss_per_item = loss_function.loss(
