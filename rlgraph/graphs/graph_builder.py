--- conflicted
+++ resolved
@@ -15,11 +15,11 @@
 
 from __future__ import absolute_import, division, print_function
 
+from collections import OrderedDict
 import inspect
 import logging
 import re
 import time
-from collections import OrderedDict
 
 from rlgraph import get_backend, get_config
 from rlgraph.components.component import Component
@@ -602,12 +602,8 @@
                 self.graph_call_times.append(time.perf_counter() - TraceContext.CONTEXT_START)
                 TraceContext.CONTEXT_START = None
                 TraceContext.ACTIVE_CALL_CONTEXT = False
-<<<<<<< HEAD
-        # Make sure everything coming from a computation is always a tuple.
-=======
 
         # Make sure everything coming from a computation is always a tuple (for out-Socket indexing).
->>>>>>> 94691a8d
         ops = force_tuple(ops)
 
         # Always un-flatten all return values. Otherwise, we would allow Dict Spaces
